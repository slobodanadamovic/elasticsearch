--- conflicted
+++ resolved
@@ -172,22 +172,27 @@
     }
 
     /**
+     * creates a new initializing shard. The shard will have its own unique data path.
+     *
+     * @param primary indicates whether to a primary shard (ready to recover from an empty store) or a replica
+     *                (ready to recover from another shard)
+     */
+    protected IndexShard newShard(boolean primary) throws IOException {
+        return newShard(primary, Settings.EMPTY);
+    }
+
+    /**
      * Creates a new initializing shard. The shard will have its own unique data path.
      *
      * @param primary indicates whether to a primary shard (ready to recover from an empty store) or a replica (ready to recover from
      *                another shard)
      */
-    protected IndexShard newShard(boolean primary) throws IOException {
-<<<<<<< HEAD
-        return newShard(primary, Settings.EMPTY, new InternalEngineFactory());
-=======
-        return newShard(primary, Settings.EMPTY);
->>>>>>> b9c45ff1
+    protected IndexShard newShard(final boolean primary, final Settings settings) throws IOException {
+        return newShard(primary, settings, new InternalEngineFactory());
     }
 
     /**
      * Creates a new initializing shard. The shard will have its own unique data path.
-<<<<<<< HEAD
      *
      * @param primary       indicates whether to a primary shard (ready to recover from an empty store) or a replica (ready to recover from
      *                      another shard)
@@ -210,40 +215,6 @@
     /**
      * Creates a new initializing shard. The shard will have its own unique data path.
      *
-=======
-     *
-     * @param primary indicates whether to a primary shard (ready to recover from an empty store) or a replica (ready to recover from
-     *                another shard)
-     */
-    protected IndexShard newShard(final boolean primary, final Settings settings) throws IOException {
-        return newShard(primary, settings, new InternalEngineFactory());
-    }
-
-    /**
-     * Creates a new initializing shard. The shard will have its own unique data path.
-     *
-     * @param primary       indicates whether to a primary shard (ready to recover from an empty store) or a replica (ready to recover from
-     *                      another shard)
-     * @param settings      the settings to use for this shard
-     * @param engineFactory the engine factory to use for this shard
-     */
-    protected IndexShard newShard(boolean primary, Settings settings, EngineFactory engineFactory) throws IOException {
-        final RecoverySource recoverySource =
-                primary ? RecoverySource.StoreRecoverySource.EMPTY_STORE_INSTANCE : RecoverySource.PeerRecoverySource.INSTANCE;
-        final ShardRouting shardRouting =
-                TestShardRouting.newShardRouting(
-                        new ShardId("index", "_na_", 0), randomAlphaOfLength(10), primary, ShardRoutingState.INITIALIZING, recoverySource);
-        return newShard(shardRouting, settings, engineFactory);
-    }
-
-    protected IndexShard newShard(ShardRouting shardRouting, final IndexingOperationListener... listeners) throws IOException {
-        return newShard(shardRouting, Settings.EMPTY, new InternalEngineFactory(), listeners);
-    }
-
-    /**
-     * Creates a new initializing shard. The shard will have its own unique data path.
-     *
->>>>>>> b9c45ff1
      * @param shardRouting  the {@link ShardRouting} to use for this shard
      * @param settings      the settings to use for this shard
      * @param engineFactory the engine factory to use for this shard
@@ -260,11 +231,7 @@
                 .put(IndexMetaData.SETTING_NUMBER_OF_SHARDS, 1)
                 .put(IndexSettings.INDEX_SOFT_DELETES_SETTING.getKey(), randomBoolean())
                 .put(IndexSettings.INDEX_SOFT_DELETES_RETENTION_OPERATIONS_SETTING.getKey(),
-<<<<<<< HEAD
-                    randomBoolean() ? IndexSettings.INDEX_SOFT_DELETES_RETENTION_OPERATIONS_SETTING.get(Settings.EMPTY) : between(0, 1000))
-=======
                 randomBoolean() ? IndexSettings.INDEX_SOFT_DELETES_RETENTION_OPERATIONS_SETTING.get(Settings.EMPTY) : between(0, 1000))
->>>>>>> b9c45ff1
                 .put(settings)
                 .build();
         IndexMetaData.Builder metaData = IndexMetaData.builder(shardRouting.getIndexName())
@@ -443,28 +410,16 @@
     }
 
     /**
-     * Creates a new empty shard and starts it
-     * @param settings the settings to use for this shard
-     */
-    protected IndexShard newStartedShard(Settings settings) throws IOException {
-        return newStartedShard(randomBoolean(), settings, new InternalEngineFactory());
-    }
-
-    /**
-     * Creates a new empty shard and starts it.
+     * creates a new empty shard and starts it.
      *
      * @param primary controls whether the shard will be a primary or a replica.
      */
     protected IndexShard newStartedShard(final boolean primary) throws IOException {
-<<<<<<< HEAD
-        return newStartedShard(primary, Settings.EMPTY, new InternalEngineFactory());
-=======
         return newStartedShard(primary, Settings.EMPTY);
     }
 
     protected IndexShard newStartedShard(final boolean primary, Settings settings) throws IOException {
         return newStartedShard(primary, settings, new InternalEngineFactory());
->>>>>>> b9c45ff1
     }
 
     /**
@@ -476,9 +431,6 @@
      */
     protected IndexShard newStartedShard(
             final boolean primary, final Settings settings, final EngineFactory engineFactory) throws IOException {
-<<<<<<< HEAD
-        IndexShard shard = newShard(primary, settings, engineFactory);
-=======
         return newStartedShard(p -> newShard(p, settings, engineFactory), primary);
     }
 
@@ -491,7 +443,6 @@
     protected IndexShard newStartedShard(CheckedFunction<Boolean, IndexShard, IOException> shardFunction,
                                          boolean primary) throws IOException {
         IndexShard shard = shardFunction.apply(primary);
->>>>>>> b9c45ff1
         if (primary) {
             recoverShardFromStore(shard);
         } else {
