/*
 * Licensed to Elasticsearch under one or more contributor
 * license agreements. See the NOTICE file distributed with
 * this work for additional information regarding copyright
 * ownership. Elasticsearch licenses this file to you under
 * the Apache License, Version 2.0 (the "License"); you may
 * not use this file except in compliance with the License.
 * You may obtain a copy of the License at
 *
 *    http://www.apache.org/licenses/LICENSE-2.0
 *
 * Unless required by applicable law or agreed to in writing,
 * software distributed under the License is distributed on an
 * "AS IS" BASIS, WITHOUT WARRANTIES OR CONDITIONS OF ANY
 * KIND, either express or implied.  See the License for the
 * specific language governing permissions and limitations
 * under the License.
 */

package org.elasticsearch.action.support.replication;

import org.elasticsearch.ElasticsearchException;
import org.elasticsearch.ExceptionsHelper;
import org.elasticsearch.action.ActionListener;
import org.elasticsearch.action.ReplicationResponse;
import org.elasticsearch.action.UnavailableShardsException;
import org.elasticsearch.action.WriteConsistencyLevel;
import org.elasticsearch.action.support.ActionFilters;
import org.elasticsearch.action.support.TransportAction;
import org.elasticsearch.action.support.TransportActions;
import org.elasticsearch.cluster.ClusterState;
import org.elasticsearch.cluster.ClusterStateObserver;
import org.elasticsearch.cluster.action.shard.ShardStateAction;
import org.elasticsearch.cluster.block.ClusterBlockException;
import org.elasticsearch.cluster.block.ClusterBlockLevel;
import org.elasticsearch.cluster.metadata.IndexMetaData;
import org.elasticsearch.cluster.metadata.IndexNameExpressionResolver;
import org.elasticsearch.cluster.metadata.MetaData;
import org.elasticsearch.cluster.node.DiscoveryNode;
import org.elasticsearch.cluster.node.DiscoveryNodes;
import org.elasticsearch.cluster.routing.IndexRoutingTable;
import org.elasticsearch.cluster.routing.IndexShardRoutingTable;
import org.elasticsearch.cluster.routing.ShardRouting;
import org.elasticsearch.cluster.service.ClusterService;
import org.elasticsearch.common.Nullable;
import org.elasticsearch.common.collect.Tuple;
import org.elasticsearch.common.io.stream.StreamInput;
import org.elasticsearch.common.lease.Releasable;
import org.elasticsearch.common.lease.Releasables;
import org.elasticsearch.common.settings.Settings;
import org.elasticsearch.common.unit.TimeValue;
import org.elasticsearch.common.util.concurrent.AbstractRunnable;
import org.elasticsearch.common.util.concurrent.ConcurrentCollections;
import org.elasticsearch.common.util.concurrent.ThreadContext;
import org.elasticsearch.index.IndexService;
import org.elasticsearch.index.engine.VersionConflictEngineException;
import org.elasticsearch.index.shard.IndexShard;
import org.elasticsearch.index.shard.IndexShardState;
import org.elasticsearch.index.shard.ShardId;
import org.elasticsearch.index.translog.Translog;
import org.elasticsearch.indices.IndicesService;
import org.elasticsearch.node.NodeClosedException;
import org.elasticsearch.rest.RestStatus;
import org.elasticsearch.tasks.Task;
import org.elasticsearch.threadpool.ThreadPool;
import org.elasticsearch.transport.BaseTransportResponseHandler;
import org.elasticsearch.transport.ConnectTransportException;
import org.elasticsearch.transport.EmptyTransportResponseHandler;
import org.elasticsearch.transport.TransportChannel;
import org.elasticsearch.transport.TransportChannelResponseHandler;
import org.elasticsearch.transport.TransportException;
import org.elasticsearch.transport.TransportRequestHandler;
import org.elasticsearch.transport.TransportRequestOptions;
import org.elasticsearch.transport.TransportResponse;
import org.elasticsearch.transport.TransportService;

import java.io.IOException;
import java.util.Collections;
import java.util.List;
import java.util.Locale;
import java.util.Map;
import java.util.concurrent.ConcurrentMap;
import java.util.concurrent.atomic.AtomicBoolean;
import java.util.concurrent.atomic.AtomicInteger;
import java.util.function.Consumer;
import java.util.function.Supplier;

/**
 * Base class for requests that should be executed on a primary copy followed by replica copies.
 * Subclasses can resolve the target shard and provide implementation for primary and replica operations.
 *
 * The action samples cluster state on the receiving node to reroute to node with primary copy and on the
 * primary node to validate request before primary operation followed by sampling state again for resolving
 * nodes with replica copies to perform replication.
 */
public abstract class TransportReplicationAction<Request extends ReplicationRequest<Request>, ReplicaRequest extends ReplicationRequest<ReplicaRequest>, Response extends ReplicationResponse> extends TransportAction<Request, Response> {

    protected final TransportService transportService;
    protected final ClusterService clusterService;
    protected final IndicesService indicesService;
    protected final ShardStateAction shardStateAction;
    protected final WriteConsistencyLevel defaultWriteConsistencyLevel;
    protected final TransportRequestOptions transportOptions;

    final String transportReplicaAction;
    final String transportPrimaryAction;
    final String executor;
    final boolean checkWriteConsistency;

    protected TransportReplicationAction(Settings settings, String actionName, TransportService transportService,
                                         ClusterService clusterService, IndicesService indicesService,
                                         ThreadPool threadPool, ShardStateAction shardStateAction,
                                         ActionFilters actionFilters,
                                         IndexNameExpressionResolver indexNameExpressionResolver, Supplier<Request> request,
                                         Supplier<ReplicaRequest> replicaRequest, String executor) {
        super(settings, actionName, threadPool, actionFilters, indexNameExpressionResolver, transportService.getTaskManager());
        this.transportService = transportService;
        this.clusterService = clusterService;
        this.indicesService = indicesService;
        this.shardStateAction = shardStateAction;

        this.transportPrimaryAction = actionName + "[p]";
        this.transportReplicaAction = actionName + "[r]";
        this.executor = executor;
        this.checkWriteConsistency = checkWriteConsistency();
        transportService.registerRequestHandler(actionName, request, ThreadPool.Names.SAME, new OperationTransportHandler());
        transportService.registerRequestHandler(transportPrimaryAction, request, executor, new PrimaryOperationTransportHandler());
        // we must never reject on because of thread pool capacity on replicas
        transportService.registerRequestHandler(transportReplicaAction, replicaRequest, executor, true, new ReplicaOperationTransportHandler());

        this.transportOptions = transportOptions();

        this.defaultWriteConsistencyLevel = WriteConsistencyLevel.fromString(settings.get("action.write_consistency", "quorum"));
    }

    @Override
    protected final void doExecute(Request request, ActionListener<Response> listener) {
        throw new UnsupportedOperationException("the task parameter is required for this operation");
    }

    @Override
    protected void doExecute(Task task, Request request, ActionListener<Response> listener) {
        new ReroutePhase((ReplicationTask) task, request, listener).run();
    }

    protected abstract Response newResponseInstance();

    /**
     * Resolves the target shard id of the incoming request.
     * Additional processing or validation of the request should be done here.
     */
    protected void resolveRequest(MetaData metaData, String concreteIndex, Request request) {
        // implementation should be provided if request shardID is not already resolved at request construction
    }

    /**
     * Primary operation on node with primary copy, the provided metadata should be used for request validation if needed
     *
     * @return A tuple containing not null values, as first value the result of the primary operation and as second value
     * the request to be executed on the replica shards.
     */
    protected abstract Tuple<Response, ReplicaRequest> shardOperationOnPrimary(MetaData metaData, Request shardRequest) throws Exception;

    /**
     * Replica operation on nodes with replica copies
     */
    protected abstract void shardOperationOnReplica(ReplicaRequest shardRequest);

    /**
     * True if write consistency should be checked for an implementation
     */
    protected boolean checkWriteConsistency() {
        return true;
    }

    /**
     * Cluster level block to check before request execution
     */
    protected ClusterBlockLevel globalBlockLevel() {
        return ClusterBlockLevel.WRITE;
    }

    /**
     * Index level block to check before request execution
     */
    protected ClusterBlockLevel indexBlockLevel() {
        return ClusterBlockLevel.WRITE;
    }

    /**
     * True if provided index should be resolved when resolving request
     */
    protected boolean resolveIndex() {
        return true;
    }

    protected TransportRequestOptions transportOptions() {
        return TransportRequestOptions.EMPTY;
    }

    protected boolean retryPrimaryException(Throwable e) {
        return e.getClass() == RetryOnPrimaryException.class
            || TransportActions.isShardNotAvailableException(e);
    }

    /**
     * Should an exception be ignored when the operation is performed on the replica.
     */
    protected boolean ignoreReplicaException(Throwable e) {
        if (TransportActions.isShardNotAvailableException(e)) {
            return true;
        }
        // on version conflict or document missing, it means
        // that a new change has crept into the replica, and it's fine
        if (isConflictException(e)) {
            return true;
        }
        return false;
    }

    protected boolean isConflictException(Throwable e) {
        Throwable cause = ExceptionsHelper.unwrapCause(e);
        // on version conflict or document missing, it means
        // that a new change has crept into the replica, and it's fine
        if (cause instanceof VersionConflictEngineException) {
            return true;
        }
        return false;
    }

    protected static class WriteResult<T extends ReplicationResponse> {

        public final T response;
        public final Translog.Location location;

        public WriteResult(T response, Translog.Location location) {
            this.response = response;
            this.location = location;
        }

        @SuppressWarnings("unchecked")
        public <T extends ReplicationResponse> T response() {
            // this sets total, pending and failed to 0 and this is ok, because we will embed this into the replica
            // request and not use it
            response.setShardInfo(new ReplicationResponse.ShardInfo());
            return (T) response;
        }

    }

    class OperationTransportHandler implements TransportRequestHandler<Request> {
        @Override
        public void messageReceived(final Request request, final TransportChannel channel, Task task) throws Exception {
            execute(task, request, new ActionListener<Response>() {
                @Override
                public void onResponse(Response result) {
                    try {
                        channel.sendResponse(result);
                    } catch (Throwable e) {
                        onFailure(e);
                    }
                }

                @Override
                public void onFailure(Throwable e) {
                    try {
                        channel.sendResponse(e);
                    } catch (Throwable e1) {
                        logger.warn("Failed to send response for {}", e1, actionName);
                    }
                }
            });
        }

        @Override
        public void messageReceived(Request request, TransportChannel channel) throws Exception {
            throw new UnsupportedOperationException("the task parameter is required for this operation");
        }
    }

    class PrimaryOperationTransportHandler implements TransportRequestHandler<Request> {
        @Override
        public void messageReceived(final Request request, final TransportChannel channel) throws Exception {
            throw new UnsupportedOperationException("the task parameter is required for this operation");
        }

        @Override
        public void messageReceived(Request request, TransportChannel channel, Task task) throws Exception {
            new PrimaryPhase((ReplicationTask) task, request, channel).run();
        }
    }

    class ReplicaOperationTransportHandler implements TransportRequestHandler<ReplicaRequest> {
        @Override
        public void messageReceived(final ReplicaRequest request, final TransportChannel channel) throws Exception {
            throw new UnsupportedOperationException("the task parameter is required for this operation");
        }

        @Override
        public void messageReceived(ReplicaRequest request, TransportChannel channel, Task task) throws Exception {
            new AsyncReplicaAction(request, channel, (ReplicationTask) task).run();
        }
    }

    public static class RetryOnReplicaException extends ElasticsearchException {

        public RetryOnReplicaException(ShardId shardId, String msg) {
            super(msg);
            setShard(shardId);
        }

        public RetryOnReplicaException(StreamInput in) throws IOException {
            super(in);
        }
    }

    private final class AsyncReplicaAction extends AbstractRunnable {
        private final ReplicaRequest request;
        private final TransportChannel channel;
        /**
         * The task on the node with the replica shard.
         */
        private final ReplicationTask task;
        // important: we pass null as a timeout as failing a replica is
        // something we want to avoid at all costs
        private final ClusterStateObserver observer = new ClusterStateObserver(clusterService, null, logger, threadPool.getThreadContext());

        AsyncReplicaAction(ReplicaRequest request, TransportChannel channel, ReplicationTask task) {
            this.request = request;
            this.channel = channel;
            this.task = task;
        }

        @Override
        public void onFailure(Throwable t) {
            if (t instanceof RetryOnReplicaException) {
                logger.trace("Retrying operation on replica, action [{}], request [{}]", t, transportReplicaAction, request);
                final ThreadContext.StoredContext context = threadPool.getThreadContext().newStoredContext();
                observer.waitForNextChange(new ClusterStateObserver.Listener() {
                    @Override
                    public void onNewClusterState(ClusterState state) {
                        context.close();
                        // Forking a thread on local node via transport service so that custom transport service have an
                        // opportunity to execute custom logic before the replica operation begins
                        String extraMessage = "action [" + transportReplicaAction + "], request[" + request + "]";
                        TransportChannelResponseHandler<TransportResponse.Empty> handler = TransportChannelResponseHandler.emptyResponseHandler(logger, channel, extraMessage);
                        transportService.sendRequest(clusterService.localNode(), transportReplicaAction, request, handler);
                    }

                    @Override
                    public void onClusterServiceClose() {
                        responseWithFailure(new NodeClosedException(clusterService.localNode()));
                    }

                    @Override
                    public void onTimeout(TimeValue timeout) {
                        throw new AssertionError("Cannot happen: there is not timeout");
                    }
                });
            } else {
                    responseWithFailure(t);
            }
        }

        protected void responseWithFailure(Throwable t) {
            try {
                channel.sendResponse(t);
            } catch (IOException responseException) {
                logger.warn("failed to send error message back to client for action [{}]", responseException, transportReplicaAction);
                logger.warn("actual Exception", t);
            }
        }

        @Override
        protected void doRun() throws Exception {
            setPhase(task, "replica");
            assert request.shardId() != null : "request shardId must be set";
            try (Releasable ignored = getIndexShardReferenceOnReplica(request.shardId(), request.primaryTerm())) {
                shardOperationOnReplica(request);
                if (logger.isTraceEnabled()) {
                    logger.trace("action [{}] completed on shard [{}] for request [{}]", transportReplicaAction, request.shardId(), request);
                }
            }
            setPhase(task, "finished");
            channel.sendResponse(TransportResponse.Empty.INSTANCE);
        }
    }

    public static class RetryOnPrimaryException extends ElasticsearchException {
        public RetryOnPrimaryException(ShardId shardId, String msg) {
            this(shardId, msg, null);
        }

        public RetryOnPrimaryException(ShardId shardId, String msg, Throwable cause) {
            super(msg, cause);
            setShard(shardId);
        }

        public RetryOnPrimaryException(StreamInput in) throws IOException {
            super(in);
        }
    }

    /**
     * Responsible for routing and retrying failed operations on the primary.
     * The actual primary operation is done in {@link PrimaryPhase} on the
     * node with primary copy.
     *
     * Resolves index and shard id for the request before routing it to target node
     */
    final class ReroutePhase extends AbstractRunnable {
        private final ActionListener<Response> listener;
        private final Request request;
        private final ReplicationTask task;
        private final ClusterStateObserver observer;
        private final AtomicBoolean finished = new AtomicBoolean();

        ReroutePhase(ReplicationTask task, Request request, ActionListener<Response> listener) {
            this.request = request;
            if (task != null) {
                this.request.setParentTask(clusterService.localNode().getId(), task.getId());
            }
            this.listener = listener;
            this.task = task;
            this.observer = new ClusterStateObserver(clusterService, request.timeout(), logger, threadPool.getThreadContext());
        }

        @Override
        public void onFailure(Throwable e) {
            finishWithUnexpectedFailure(e);
        }

        @Override
        protected void doRun() {
            setPhase(task, "routing");
            final ClusterState state = observer.observedState();
            if (handleBlockExceptions(state)) {
                return;
            }

            // request does not have a shardId yet, we need to pass the concrete index to resolve shardId
            final String concreteIndex = concreteIndex(state);
            resolveRequest(state.metaData(), concreteIndex, request);
            assert request.shardId() != null : "request shardId must be set in resolveRequest";

            final ShardRouting primary = primary(state);
            if (retryIfUnavailable(state, primary)) {
                return;
            }
            final DiscoveryNode node = state.nodes().get(primary.currentNodeId());
            taskManager.registerChildTask(task, node.getId());
            if (primary.currentNodeId().equals(state.nodes().localNodeId())) {
                performLocalAction(state, primary, node);
            } else {
                performRemoteAction(state, primary, node);
            }
        }

        private void performLocalAction(ClusterState state, ShardRouting primary, DiscoveryNode node) {
            setPhase(task, "waiting_on_primary");
            if (logger.isTraceEnabled()) {
                logger.trace("send action [{}] on primary [{}] for request [{}] with cluster state version [{}] to [{}] ", transportPrimaryAction, request.shardId(), request, state.version(), primary.currentNodeId());
            }
            performAction(node, transportPrimaryAction, true);
        }

        private void performRemoteAction(ClusterState state, ShardRouting primary, DiscoveryNode node) {
            if (state.version() < request.routedBasedOnClusterVersion()) {
                logger.trace("failed to find primary [{}] for request [{}] despite sender thinking it would be here. Local cluster state version [{}]] is older than on sending node (version [{}]), scheduling a retry...", request.shardId(), request, state.version(), request.routedBasedOnClusterVersion());
                retryBecauseUnavailable(request.shardId(), "failed to find primary as current cluster state with version [" + state.version() + "] is stale (expected at least [" + request.routedBasedOnClusterVersion() + "]");
                return;
            } else {
                // chasing the node with the active primary for a second hop requires that we are at least up-to-date with the current cluster state version
                // this prevents redirect loops between two nodes when a primary was relocated and the relocation target is not aware that it is the active primary shard already.
                request.routedBasedOnClusterVersion(state.version());
            }
            if (logger.isTraceEnabled()) {
                logger.trace("send action [{}] on primary [{}] for request [{}] with cluster state version [{}] to [{}]", actionName, request.shardId(), request, state.version(), primary.currentNodeId());
            }
            setPhase(task, "rerouted");
            performAction(node, actionName, false);
        }

        private boolean retryIfUnavailable(ClusterState state, ShardRouting primary) {
            if (primary == null || primary.active() == false) {
                logger.trace("primary shard [{}] is not yet active, scheduling a retry: action [{}], request [{}], cluster state version [{}]", request.shardId(), actionName, request, state.version());
                retryBecauseUnavailable(request.shardId(), "primary shard is not active");
                return true;
            }
            if (state.nodes().nodeExists(primary.currentNodeId()) == false) {
                logger.trace("primary shard [{}] is assigned to an unknown node [{}], scheduling a retry: action [{}], request [{}], cluster state version [{}]", request.shardId(), primary.currentNodeId(), actionName, request, state.version());
                retryBecauseUnavailable(request.shardId(), "primary shard isn't assigned to a known node.");
                return true;
            }
            return false;
        }

        private String concreteIndex(ClusterState state) {
            return resolveIndex() ? indexNameExpressionResolver.concreteSingleIndex(state, request).getName() : request.index();
        }

        private ShardRouting primary(ClusterState state) {
            IndexShardRoutingTable indexShard = state.getRoutingTable().shardRoutingTable(request.shardId());
            return indexShard.primaryShard();
        }

        private boolean handleBlockExceptions(ClusterState state) {
            ClusterBlockException blockException = state.blocks().globalBlockedException(globalBlockLevel());
            if (blockException != null) {
                handleBlockException(blockException);
                return true;
            }
            blockException = state.blocks().indexBlockedException(indexBlockLevel(), concreteIndex(state));
            if (blockException != null) {
                handleBlockException(blockException);
                return true;
            }
            return false;
        }

        private void handleBlockException(ClusterBlockException blockException) {
            if (blockException.retryable()) {
                logger.trace("cluster is blocked ({}), scheduling a retry", blockException.getMessage());
                retry(blockException);
            } else {
                finishAsFailed(blockException);
            }
        }

        private void performAction(final DiscoveryNode node, final String action, final boolean isPrimaryAction) {
            transportService.sendRequest(node, action, request, transportOptions, new BaseTransportResponseHandler<Response>() {

                @Override
                public Response newInstance() {
                    return newResponseInstance();
                }

                @Override
                public String executor() {
                    return ThreadPool.Names.SAME;
                }

                @Override
                public void handleResponse(Response response) {
                    finishOnSuccess(response);
                }

                @Override
                public void handleException(TransportException exp) {
                    try {
                        // if we got disconnected from the node, or the node / shard is not in the right state (being closed)
                        if (exp.unwrapCause() instanceof ConnectTransportException || exp.unwrapCause() instanceof NodeClosedException ||
                                (isPrimaryAction && retryPrimaryException(exp.unwrapCause()))) {
                            logger.trace("received an error from node [{}] for request [{}], scheduling a retry", exp, node.id(), request);
                            retry(exp);
                        } else {
                            finishAsFailed(exp);
                        }
                    } catch (Throwable t) {
                        finishWithUnexpectedFailure(t);
                    }
                }
            });
        }

        void retry(Throwable failure) {
            assert failure != null;
            if (observer.isTimedOut()) {
                // we running as a last attempt after a timeout has happened. don't retry
                finishAsFailed(failure);
                return;
            }
            setPhase(task, "waiting_for_retry");
            final ThreadContext.StoredContext context = threadPool.getThreadContext().newStoredContext();
            observer.waitForNextChange(new ClusterStateObserver.Listener() {
                @Override
                public void onNewClusterState(ClusterState state) {
                    context.close();
                    run();
                }

                @Override
                public void onClusterServiceClose() {
                    finishAsFailed(new NodeClosedException(clusterService.localNode()));
                }

                @Override
                public void onTimeout(TimeValue timeout) {
                    context.close();
                    // Try one more time...
                    run();
                }
            });
        }

        void finishAsFailed(Throwable failure) {
            if (finished.compareAndSet(false, true)) {
                setPhase(task, "failed");
                logger.trace("operation failed. action [{}], request [{}]", failure, actionName, request);
                listener.onFailure(failure);
            } else {
                assert false : "finishAsFailed called but operation is already finished";
            }
        }

        void finishWithUnexpectedFailure(Throwable failure) {
            logger.warn("unexpected error during the primary phase for action [{}], request [{}]", failure, actionName, request);
            if (finished.compareAndSet(false, true)) {
                setPhase(task, "failed");
                listener.onFailure(failure);
            } else {
                assert false : "finishWithUnexpectedFailure called but operation is already finished";
            }
        }

        void finishOnSuccess(Response response) {
            if (finished.compareAndSet(false, true)) {
                setPhase(task, "finished");
                if (logger.isTraceEnabled()) {
                    logger.trace("operation succeeded. action [{}],request [{}]", actionName, request);
                }
                listener.onResponse(response);
            } else {
                assert false : "finishOnSuccess called but operation is already finished";
            }
        }

        void retryBecauseUnavailable(ShardId shardId, String message) {
            retry(new UnavailableShardsException(shardId, "{} Timeout: [{}], request: [{}]", message, request.timeout(), request));
        }
    }

    /**
     * Responsible for performing primary operation locally or delegating primary operation to relocation target in case where shard has
     * been marked as RELOCATED. Delegates to replication action once successful.
     * <p>
     * Note that as soon as we move to replication action, state responsibility is transferred to {@link ReplicationPhase}.
     */
    class PrimaryPhase extends AbstractRunnable {
        private final ReplicationTask task;
        private final Request request;
        private final ShardId shardId;
        private final TransportChannel channel;
        private final ClusterState state;
        private final AtomicBoolean finished = new AtomicBoolean();
        private IndexShardReference indexShardReference;

        PrimaryPhase(ReplicationTask task, Request request, TransportChannel channel) {
            this.state = clusterService.state();
            this.task = task;
            this.request = request;
            assert request.shardId() != null : "request shardId must be set prior to primary phase";
            this.shardId = request.shardId();
            this.channel = channel;
        }

        @Override
        public void onFailure(Throwable e) {
            if (ExceptionsHelper.status(e) == RestStatus.CONFLICT) {
                if (logger.isTraceEnabled()) {
                    logger.trace("failed to execute [{}] on [{}]", e, request, shardId);
                }
            } else {
                if (logger.isDebugEnabled()) {
                    logger.debug("failed to execute [{}] on [{}]", e, request, shardId);
                }
            }
            finishAsFailed(e);
        }

        @Override
        protected void doRun() throws Exception {
            setPhase(task, "primary");
            // request shardID was set in ReroutePhase
            final String writeConsistencyFailure = checkWriteConsistency(shardId);
            if (writeConsistencyFailure != null) {
                finishBecauseUnavailable(shardId, writeConsistencyFailure);
                return;
            }
            // closed in finishAsFailed(e) in the case of error
            indexShardReference = getIndexShardReferenceOnPrimary(shardId);
            if (indexShardReference.isRelocated() == false) {
                executeLocally();
            } else {
                executeRemotely();
            }
        }

        private void executeLocally() throws Exception {
            // execute locally
            Tuple<Response, ReplicaRequest> primaryResponse = shardOperationOnPrimary(state.metaData(), request);
            primaryResponse.v2().primaryTerm(indexShardReference.opPrimaryTerm());
            if (logger.isTraceEnabled()) {
                logger.trace("action [{}] completed on shard [{}] for request [{}] with cluster state version [{}]", transportPrimaryAction, shardId, request, state.version());
            }
            ReplicationPhase replicationPhase = new ReplicationPhase(task, primaryResponse.v2(), primaryResponse.v1(), shardId, channel, indexShardReference);
            finishAndMoveToReplication(replicationPhase);
        }

        private void executeRemotely() {
            // delegate primary phase to relocation target
            // it is safe to execute primary phase on relocation target as there are no more in-flight operations where primary
            // phase is executed on local shard and all subsequent operations are executed on relocation target as primary phase.
            final ShardRouting primary = indexShardReference.routingEntry();
            indexShardReference.close();
            assert primary.relocating() : "indexShard is marked as relocated but routing isn't" + primary;
            DiscoveryNode relocatingNode = state.nodes().get(primary.relocatingNodeId());
            transportService.sendRequest(relocatingNode, transportPrimaryAction, request, transportOptions,
                    TransportChannelResponseHandler.responseHandler(logger, TransportReplicationAction.this::newResponseInstance, channel,
                            "rerouting indexing to target primary " + primary));
        }

        /**
         * checks whether we can perform a write based on the write consistency setting
         * returns **null* if OK to proceed, or a string describing the reason to stop
         */
        String checkWriteConsistency(ShardId shardId) {
            if (checkWriteConsistency == false) {
                return null;
            }

            final WriteConsistencyLevel consistencyLevel;
            if (request.consistencyLevel() != WriteConsistencyLevel.DEFAULT) {
                consistencyLevel = request.consistencyLevel();
            } else {
                consistencyLevel = defaultWriteConsistencyLevel;
            }
            final int sizeActive;
            final int requiredNumber;
            IndexRoutingTable indexRoutingTable = state.getRoutingTable().index(shardId.getIndexName());
            if (indexRoutingTable != null) {
                IndexShardRoutingTable shardRoutingTable = indexRoutingTable.shard(shardId.getId());
                if (shardRoutingTable != null) {
                    sizeActive = shardRoutingTable.activeShards().size();
                    if (consistencyLevel == WriteConsistencyLevel.QUORUM && shardRoutingTable.getSize() > 2) {
                        // only for more than 2 in the number of shardIt it makes sense, otherwise its 1 shard with 1 replica, quorum is 1 (which is what it is initialized to)
                        requiredNumber = (shardRoutingTable.getSize() / 2) + 1;
                    } else if (consistencyLevel == WriteConsistencyLevel.ALL) {
                        requiredNumber = shardRoutingTable.getSize();
                    } else {
                        requiredNumber = 1;
                    }
                } else {
                    sizeActive = 0;
                    requiredNumber = 1;
                }
            } else {
                sizeActive = 0;
                requiredNumber = 1;
            }

            if (sizeActive < requiredNumber) {
                logger.trace("not enough active copies of shard [{}] to meet write consistency of [{}] (have {}, needed {}), scheduling a retry. action [{}], request [{}]",
                        shardId, consistencyLevel, sizeActive, requiredNumber, transportPrimaryAction, request);
                return "Not enough active copies to meet write consistency of [" + consistencyLevel + "] (have " + sizeActive + ", needed " + requiredNumber + ").";
            } else {
                return null;
            }
        }

        /**
         * upon success, finish the first phase and transfer responsibility to the {@link ReplicationPhase}
         */
        void finishAndMoveToReplication(ReplicationPhase replicationPhase) {
            if (finished.compareAndSet(false, true)) {
                replicationPhase.run();
            } else {
                assert false : "finishAndMoveToReplication called but operation is already finished";
            }
        }

        /**
         * upon failure, send failure back to the {@link ReroutePhase} for retrying if appropriate
         */
        void finishAsFailed(Throwable failure) {
            if (finished.compareAndSet(false, true)) {
                setPhase(task, "failed");
                Releasables.close(indexShardReference);
                logger.trace("operation failed", failure);
                try {
                    channel.sendResponse(failure);
                } catch (IOException responseException) {
                    logger.warn("failed to send error message back to client for action [{}]", responseException, transportPrimaryAction);
                }
            } else {
                assert false : "finishAsFailed called but operation is already finished";
            }
        }

        void finishBecauseUnavailable(ShardId shardId, String message) {
            finishAsFailed(new UnavailableShardsException(shardId, "{} Timeout: [{}], request: [{}]", message, request.timeout(), request));
        }
    }

    /**
     * returns a new reference to {@link IndexShard} to perform a primary operation. Released after performing primary operation locally
     * and replication of the operation to all replica shards is completed / failed (see {@link ReplicationPhase}).
     */
    protected IndexShardReference getIndexShardReferenceOnPrimary(ShardId shardId) {
        IndexService indexService = indicesService.indexServiceSafe(shardId.getIndex());
        IndexShard indexShard = indexService.getShard(shardId.id());
        return IndexShardReferenceImpl.createOnPrimary(indexShard);
    }

    /**
     * returns a new reference to {@link IndexShard} on a node that the request is replicated to. The reference is closed as soon as
     * replication is completed on the node.
     */
    protected IndexShardReference getIndexShardReferenceOnReplica(ShardId shardId, long primaryTerm) {
        IndexService indexService = indicesService.indexServiceSafe(shardId.getIndex());
        IndexShard indexShard = indexService.getShard(shardId.id());
        return IndexShardReferenceImpl.createOnReplica(indexShard, primaryTerm);
    }

    /**
     * Responsible for sending replica requests (see {@link AsyncReplicaAction}) to nodes with replica copy, including
     * relocating copies
     */
    final class ReplicationPhase extends AbstractRunnable {

        private final ReplicationTask task;
        private final ReplicaRequest replicaRequest;
        private final Response finalResponse;
        private final TransportChannel channel;
        private final ShardId shardId;
        private final List<ShardRouting> shards;
        private final DiscoveryNodes nodes;
        private final boolean executeOnReplica;
        private final AtomicBoolean finished = new AtomicBoolean();
        private final AtomicInteger success = new AtomicInteger(1); // We already wrote into the primary shard
        private final ConcurrentMap<String, Throwable> shardReplicaFailures = ConcurrentCollections.newConcurrentMap();
        private final AtomicInteger pending;
        private final int totalShards;
        private final IndexShardReference indexShardReference;

        public ReplicationPhase(ReplicationTask task, ReplicaRequest replicaRequest, Response finalResponse, ShardId shardId,
                                TransportChannel channel, IndexShardReference indexShardReference) {
            this.task = task;
            this.replicaRequest = replicaRequest;
            this.channel = channel;
            this.finalResponse = finalResponse;
            this.indexShardReference = indexShardReference;
            this.shardId = shardId;

            // we have to get a new state after successfully indexing into the primary in order to honour recovery semantics.
            // we have to make sure that every operation indexed into the primary after recovery start will also be replicated
            // to the recovery target. If we use an old cluster state, we may miss a relocation that has started since then.
            // If the index gets deleted after primary operation, we skip replication
            final ClusterState state = clusterService.state();
            final IndexShardRoutingTable shardRoutingTable = state.getRoutingTable().shardRoutingTableOrNull(shardId);
            final IndexMetaData indexMetaData = state.getMetaData().index(shardId.getIndex());
            List<ShardRouting> shards = shards(shardRoutingTable);
            boolean executeOnReplica = (indexMetaData == null) || shouldExecuteReplication(indexMetaData.getSettings());
            DiscoveryNodes nodes = state.getNodes();

            if (shards.isEmpty()) {
                logger.debug("replication phase for request [{}] on [{}] is skipped due to index deletion after primary operation", replicaRequest, shardId);
            }

            // we calculate number of target nodes to send replication operations, including nodes with relocating shards
            AtomicInteger numberOfPendingShardInstances = new AtomicInteger();
            this.totalShards = countTotalAndPending(shards, executeOnReplica, nodes, numberOfPendingShardInstances);
            this.pending = numberOfPendingShardInstances;
            this.shards = shards;
            this.executeOnReplica = executeOnReplica;
            this.nodes = nodes;
            if (logger.isTraceEnabled()) {
                logger.trace("replication phase started. pending [{}], action [{}], request [{}], cluster state version used [{}]", pending.get(),
                        transportReplicaAction, replicaRequest, state.version());
            }
        }

        private int countTotalAndPending(List<ShardRouting> shards, boolean executeOnReplica, DiscoveryNodes nodes, AtomicInteger pending) {
            assert pending.get() == 0;
            int numberOfIgnoredShardInstances = performOnShards(shards, executeOnReplica, nodes, shard -> pending.incrementAndGet(), shard -> pending.incrementAndGet());
            // one for the local primary copy
            return 1 + numberOfIgnoredShardInstances + pending.get();
        }

        private int performOnShards(List<ShardRouting> shards, boolean executeOnReplica, DiscoveryNodes nodes, Consumer<ShardRouting> onLocalShard, Consumer<ShardRouting> onRelocatingShard) {
            int numberOfIgnoredShardInstances = 0;
            for (ShardRouting shard : shards) {
                if (shard.primary() == false && executeOnReplica == false) {
                    // If the replicas use shadow replicas, there is no reason to
                    // perform the action on the replica, so skip it and
                    // immediately return

                    // this delays mapping updates on replicas because they have
                    // to wait until they get the new mapping through the cluster
                    // state, which is why we recommend pre-defined mappings for
                    // indices using shadow replicas
                    numberOfIgnoredShardInstances++;
                    continue;
                }
                if (shard.unassigned()) {
                    numberOfIgnoredShardInstances++;
                    continue;
                }
                // we index on a replica that is initializing as well since we might not have got the event
                // yet that it was started. We will get an exception IllegalShardState exception if its not started
                // and that's fine, we will ignore it

                // we never execute replication operation locally as primary operation has already completed locally
                // hence, we ignore any local shard for replication
                if (nodes.localNodeId().equals(shard.currentNodeId()) == false) {
                    onLocalShard.accept(shard);
                }
                // send operation to relocating shard
                // local shard can be a relocation target of a primary that is in relocated state
                if (shard.relocating() && nodes.localNodeId().equals(shard.relocatingNodeId()) == false) {
                    onRelocatingShard.accept(shard);
                }
            }
            return numberOfIgnoredShardInstances;
        }

        private List<ShardRouting> shards(IndexShardRoutingTable shardRoutingTable) {
            return (shardRoutingTable != null) ? shardRoutingTable.shards() : Collections.emptyList();
        }

        /**
         * total shard copies
         */
        int totalShards() {
            return totalShards;
        }

        /**
         * total successful operations so far
         */
        int successful() {
            return success.get();
        }

        /**
         * number of pending operations
         */
        int pending() {
            return pending.get();
        }

        @Override
        public void onFailure(Throwable t) {
            logger.error("unexpected error while replicating for action [{}]. shard [{}]. ", t, actionName, shardId);
            forceFinishAsFailed(t);
        }

        /**
         * start sending replica requests to target nodes
         */
        @Override
        protected void doRun() {
            setPhase(task, "replicating");
            if (pending.get() == 0) {
                doFinish();
                return;
            }
            performOnShards(shards, executeOnReplica, nodes, shard -> performOnReplica(shard), shard -> performOnReplica(shard.buildTargetRelocatingShard()));
        }

        /**
         * send replica operation to target node
         */
        void performOnReplica(final ShardRouting shard) {
            // if we don't have that node, it means that it might have failed and will be created again, in
            // this case, we don't have to do the operation, and just let it failover
            String nodeId = shard.currentNodeId();
            if (!nodes.nodeExists(nodeId)) {
                logger.trace("failed to send action [{}] on replica [{}] for request [{}] due to unknown node [{}]", transportReplicaAction, shard.shardId(), replicaRequest, nodeId);
                onReplicaFailure(nodeId, null);
                return;
            }
            if (logger.isTraceEnabled()) {
                logger.trace("send action [{}] on replica [{}] for request [{}] to [{}]", transportReplicaAction, shard.shardId(), replicaRequest, nodeId);
            }

            final DiscoveryNode node = nodes.get(nodeId);
            transportService.sendRequest(node, transportReplicaAction, replicaRequest, transportOptions, new EmptyTransportResponseHandler(ThreadPool.Names.SAME) {
                        @Override
                        public void handleResponse(TransportResponse.Empty vResponse) {
                            onReplicaSuccess();
                        }

                        @Override
                        public void handleException(TransportException exp) {
                            logger.trace("[{}] transport failure during replica request [{}], action [{}]", exp, node, replicaRequest, transportReplicaAction);
                            if (ignoreReplicaException(exp)) {
                                onReplicaFailure(nodeId, exp);
                            } else {
                                String message = String.format(Locale.ROOT, "failed to perform %s on replica on node %s", transportReplicaAction, node);
                                logger.warn("[{}] {}", exp, shardId, message);
                                shardStateAction.shardFailed(
                                    shard,
                                    indexShardReference.routingEntry(),
                                    message,
                                    exp,
                                    new ShardStateAction.Listener() {
                                        @Override
                                        public void onSuccess() {
                                            onReplicaFailure(nodeId, exp);
                                        }

                                        @Override
                                        public void onFailure(Throwable shardFailedError) {
                                            if (shardFailedError instanceof ShardStateAction.NoLongerPrimaryShardException) {
                                                ShardRouting primaryShard = indexShardReference.routingEntry();
                                                String message = String.format(Locale.ROOT, "primary shard [%s] was demoted while failing replica shard [%s] for [%s]", primaryShard, shard, exp);
                                                // we are no longer the primary, fail ourselves and start over
                                                indexShardReference.failShard(message, shardFailedError);
                                                forceFinishAsFailed(new RetryOnPrimaryException(shardId, message, shardFailedError));
                                            } else {
                                                assert false : shardFailedError;
                                                onReplicaFailure(nodeId, exp);
                                            }
                                        }
                                    }
                                );
                            }
                        }
                    }
            );
        }

        void onReplicaFailure(String nodeId, @Nullable Throwable e) {
            // Only version conflict should be ignored from being put into the _shards header?
            if (e != null && ignoreReplicaException(e) == false) {
                shardReplicaFailures.put(nodeId, e);
            }
            decPendingAndFinishIfNeeded();
        }

        void onReplicaSuccess() {
            success.incrementAndGet();
            decPendingAndFinishIfNeeded();
        }

        private void decPendingAndFinishIfNeeded() {
            if (pending.decrementAndGet() <= 0) {
                doFinish();
            }
        }

        private void forceFinishAsFailed(Throwable t) {
            setPhase(task, "failed");
            if (finished.compareAndSet(false, true)) {
                Releasables.close(indexShardReference);
                try {
                    channel.sendResponse(t);
                } catch (IOException responseException) {
                    logger.warn("failed to send error message back to client for action [{}]", responseException, transportReplicaAction);
                    logger.warn("actual Exception", t);
                }
            }
        }

        private void doFinish() {
            if (finished.compareAndSet(false, true)) {
                if (logger.isTraceEnabled()) {
                    logger.trace("finished replicating action [{}], request [{}]", actionName, replicaRequest);
                }
                setPhase(task, "finished");
                Releasables.close(indexShardReference);
                final ReplicationResponse.ShardInfo.Failure[] failuresArray;
                if (!shardReplicaFailures.isEmpty()) {
                    int slot = 0;
                    failuresArray = new ReplicationResponse.ShardInfo.Failure[shardReplicaFailures.size()];
                    for (Map.Entry<String, Throwable> entry : shardReplicaFailures.entrySet()) {
                        RestStatus restStatus = ExceptionsHelper.status(entry.getValue());
                        failuresArray[slot++] = new ReplicationResponse.ShardInfo.Failure(shardId, entry.getKey(), entry.getValue(), restStatus, false);
                    }
                } else {
                    failuresArray = ReplicationResponse.EMPTY;
                }
                finalResponse.setShardInfo(new ReplicationResponse.ShardInfo(
                                totalShards,
                                success.get(),
                                failuresArray
<<<<<<< HEAD
                    )
=======
                        )
>>>>>>> b8227a72
                );
                if (logger.isTraceEnabled()) {
                    logger.trace("finished replicating action [{}], request [{}], shardInfo [{}]", actionName, replicaRequest,
                            finalResponse.getShardInfo());
                }

                try {
                    channel.sendResponse(finalResponse);
                } catch (IOException responseException) {
                    logger.warn("failed to send error message back to client for action [{}]", responseException, transportReplicaAction);
                }
                if (logger.isTraceEnabled()) {
                    logger.trace("action [{}] completed on all replicas [{}] for request [{}]", transportReplicaAction, shardId, replicaRequest);
                }
            }
        }
    }

    /**
     * Indicated whether this operation should be replicated to shadow replicas or not. If this method returns true the replication phase will be skipped.
     * For example writes such as index and delete don't need to be replicated on shadow replicas but refresh and flush do.
     */
    protected boolean shouldExecuteReplication(Settings settings) {
        return IndexMetaData.isIndexUsingShadowReplicas(settings) == false;
    }

    interface IndexShardReference extends Releasable {
        boolean isRelocated();
        void failShard(String reason, @Nullable Throwable e);
        ShardRouting routingEntry();
<<<<<<< HEAD
        /** returns the primary term of the current opration */
=======

        /** returns the primary term of the current operation */
>>>>>>> b8227a72
        long opPrimaryTerm();
    }

    static final class IndexShardReferenceImpl implements IndexShardReference {

        private final IndexShard indexShard;
        private final Releasable operationLock;

        private IndexShardReferenceImpl(IndexShard indexShard, long primaryTerm) {
            this.indexShard = indexShard;
            if (primaryTerm < 0) {
                operationLock = indexShard.acquirePrimaryOperationLock();
            } else {
                operationLock = indexShard.acquireReplicaOperationLock(primaryTerm);
            }
        }

        static IndexShardReferenceImpl createOnPrimary(IndexShard indexShard) {
            return new IndexShardReferenceImpl(indexShard, -1);
        }

        static IndexShardReferenceImpl createOnReplica(IndexShard indexShard, long primaryTerm) {
            return new IndexShardReferenceImpl(indexShard, primaryTerm);
        }

        @Override
        public void close() {
            operationLock.close();
        }

        @Override
        public boolean isRelocated() {
            return indexShard.state() == IndexShardState.RELOCATED;
        }

        @Override
        public void failShard(String reason, @Nullable Throwable e) {
            indexShard.failShard(reason, e);
        }

        @Override
        public ShardRouting routingEntry() {
            return indexShard.routingEntry();
        }

        @Override
        public long opPrimaryTerm() {
<<<<<<< HEAD
            return routingEntry().primaryTerm();
=======
            return indexShard.getPrimaryTerm();
>>>>>>> b8227a72
        }
    }

    protected final void processAfterWrite(boolean refresh, IndexShard indexShard, Translog.Location location) {
        if (refresh) {
            try {
                indexShard.refresh("refresh_flag_index");
            } catch (Throwable e) {
                // ignore
            }
        }
        if (indexShard.getTranslogDurability() == Translog.Durability.REQUEST && location != null) {
            indexShard.sync(location);
        }
        indexShard.maybeFlush();
    }

    /**
     * Sets the current phase on the task if it isn't null. Pulled into its own
     * method because its more convenient that way.
     */
    static void setPhase(ReplicationTask task, String phase) {
        if (task != null) {
            task.setPhase(phase);
        }
    }
}<|MERGE_RESOLUTION|>--- conflicted
+++ resolved
@@ -1075,11 +1075,7 @@
                                 totalShards,
                                 success.get(),
                                 failuresArray
-<<<<<<< HEAD
-                    )
-=======
                         )
->>>>>>> b8227a72
                 );
                 if (logger.isTraceEnabled()) {
                     logger.trace("finished replicating action [{}], request [{}], shardInfo [{}]", actionName, replicaRequest,
@@ -1110,12 +1106,7 @@
         boolean isRelocated();
         void failShard(String reason, @Nullable Throwable e);
         ShardRouting routingEntry();
-<<<<<<< HEAD
-        /** returns the primary term of the current opration */
-=======
-
         /** returns the primary term of the current operation */
->>>>>>> b8227a72
         long opPrimaryTerm();
     }
 
@@ -1163,11 +1154,7 @@
 
         @Override
         public long opPrimaryTerm() {
-<<<<<<< HEAD
-            return routingEntry().primaryTerm();
-=======
             return indexShard.getPrimaryTerm();
->>>>>>> b8227a72
         }
     }
 
