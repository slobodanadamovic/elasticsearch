--- conflicted
+++ resolved
@@ -117,11 +117,8 @@
             case ROLLUP_ORIGIN:
             case INDEX_LIFECYCLE_ORIGIN:
             case ENRICH_ORIGIN:
-<<<<<<< HEAD
+            case IDP_ORIGIN:
             case REINDEX_ORIGIN:
-=======
-            case IDP_ORIGIN:
->>>>>>> 519c8c4a
             case TASKS_ORIGIN:   // TODO use a more limited user for tasks
                 securityContext.executeAsUser(XPackUser.INSTANCE, consumer, Version.CURRENT);
                 break;
