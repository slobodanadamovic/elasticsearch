--- conflicted
+++ resolved
@@ -212,11 +212,7 @@
                 XContentParserUtils.ensureExpectedToken(XContentParser.Token.FIELD_NAME, parser.currentToken(), parser);
                 final String roleName = parser.currentName();
                 XContentParserUtils.ensureExpectedToken(XContentParser.Token.START_OBJECT, parser.nextToken(), parser);
-<<<<<<< HEAD
-                final RoleDescriptor role = RoleDescriptor.parser().allowDescription(true).parse(roleName, parser);
-=======
-                final RoleDescriptor role = RoleDescriptor.parserBuilder().build().parse(roleName, parser);
->>>>>>> a09ae3fd
+                final RoleDescriptor role = RoleDescriptor.parserBuilder().allowDescription(true).build().parse(roleName, parser);
                 roles.put(roleName, role);
             }
         }
