/*
 * Copyright Elasticsearch B.V. and/or licensed to Elasticsearch B.V. under one
 * or more contributor license agreements. Licensed under the Elastic License
 * 2.0; you may not use this file except in compliance with the Elastic License
 * 2.0.
 */

package org.elasticsearch.xpack.security.role;

import org.elasticsearch.action.search.TransportSearchAction;
import org.elasticsearch.client.Request;
import org.elasticsearch.client.RequestOptions;
import org.elasticsearch.client.Response;
import org.elasticsearch.client.ResponseException;
import org.elasticsearch.common.settings.SecureString;
import org.elasticsearch.common.xcontent.XContentHelper;
import org.elasticsearch.xcontent.json.JsonXContent;
import org.elasticsearch.xpack.core.security.authc.support.UsernamePasswordToken;
import org.elasticsearch.xpack.core.security.authz.RoleDescriptor;
import org.elasticsearch.xpack.security.SecurityOnTrialLicenseRestTestCase;
import org.junit.After;
import org.junit.Before;

import java.io.IOException;
import java.util.HashMap;
import java.util.List;
import java.util.Map;

import static org.hamcrest.Matchers.containsInAnyOrder;
import static org.hamcrest.Matchers.containsString;
import static org.hamcrest.Matchers.equalTo;
import static org.hamcrest.Matchers.notNullValue;

public class RoleWithRemoteIndicesPrivilegesRestIT extends SecurityOnTrialLicenseRestTestCase {

    private static final String REMOTE_SEARCH_USER = "remote_search_user";
    private static final SecureString PASSWORD = new SecureString("super-secret-password".toCharArray());
    private static final String REMOTE_SEARCH_ROLE = "remote_search";

    @Before
    public void setup() throws IOException {
        createUser(REMOTE_SEARCH_USER, PASSWORD, List.of(REMOTE_SEARCH_ROLE));
        createIndex(adminClient(), "index-a", null, null, null);
    }

    @After
    public void cleanup() throws IOException {
        deleteUser(REMOTE_SEARCH_USER);
        deleteIndex(adminClient(), "index-a");
    }

    public void testRemoteIndexPrivileges() throws IOException {
        var putRoleRequest = new Request("PUT", "/_security/role/" + REMOTE_SEARCH_ROLE);
        putRoleRequest.setJsonEntity("""
            {
              "remote_indices": [
                {
                  "names": ["index-a", "*"],
                  "privileges": ["read"],
                  "clusters": ["remote-a", "*"],
                  "query": "{\\"match\\":{\\"field\\":\\"a\\"}}",
                  "field_security" : {
                    "grant": ["field"]
                  }
                }
              ]
            }""");
        final Response putRoleResponse1 = adminClient().performRequest(putRoleRequest);
        assertOK(putRoleResponse1);

        final Response getRoleResponse = adminClient().performRequest(new Request("GET", "/_security/role/" + REMOTE_SEARCH_ROLE));
        assertOK(getRoleResponse);
        expectRoleDescriptorInResponse(
            getRoleResponse,
            new RoleDescriptor(
                REMOTE_SEARCH_ROLE,
                null,
                null,
                null,
                null,
                null,
                null,
                null,
                new RoleDescriptor.RemoteIndicesPrivileges[] {
                    RoleDescriptor.RemoteIndicesPrivileges.builder("remote-a", "*")
                        .indices("index-a", "*")
                        .query("{\"match\":{\"field\":\"a\"}}")
                        .privileges("read")
                        .grantedFields("field")
                        .build() },
                null,
                null
            )
        );

        // Remote privilege does not authorize local search
        var searchRequest = new Request("GET", "/index-a/_search");
        searchRequest.setOptions(
            searchRequest.getOptions()
                .toBuilder()
                .addHeader("Authorization", UsernamePasswordToken.basicAuthHeaderValue(REMOTE_SEARCH_USER, PASSWORD))
        );
        final ResponseException e = expectThrows(ResponseException.class, () -> client().performRequest(searchRequest));
        assertEquals(403, e.getResponse().getStatusLine().getStatusCode());
        assertThat(e.getMessage(), containsString("action [" + TransportSearchAction.TYPE.name() + "] is unauthorized for user"));

        // Add local privileges and check local authorization works
        putRoleRequest = new Request("PUT", "_security/role/" + REMOTE_SEARCH_ROLE);
        putRoleRequest.setJsonEntity("""
            {
              "cluster": ["all"],
              "indices": [
                {
                  "names": ["index-a"],
                  "privileges": ["all"]
                }
              ],
              "remote_indices": [
                {
                  "names": ["index-a", "*"],
                  "privileges": ["read"],
                  "clusters": ["remote-a", "*"],
                  "query": "{\\"match\\":{\\"field\\":\\"a\\"}}",
                  "field_security" : {
                    "grant": ["field"]
                  }
                }
              ]
            }""");
        final Response putRoleResponse2 = adminClient().performRequest(putRoleRequest);
        assertOK(putRoleResponse2);
        final Response searchResponse = client().performRequest(searchRequest);
        assertOK(searchResponse);

        // Check local cluster privilege also works
        var clusterActionRequest = new Request("GET", "/_cluster/health");
        clusterActionRequest.setOptions(
            clusterActionRequest.getOptions()
                .toBuilder()
                .addHeader("Authorization", UsernamePasswordToken.basicAuthHeaderValue(REMOTE_SEARCH_USER, PASSWORD))
        );
        assertOK(client().performRequest(clusterActionRequest));

        final Response getRoleResponse2 = adminClient().performRequest(new Request("GET", "_security/role/" + REMOTE_SEARCH_ROLE));
        assertOK(getRoleResponse2);
        expectRoleDescriptorInResponse(
            getRoleResponse2,
            new RoleDescriptor(
                REMOTE_SEARCH_ROLE,
                new String[] { "all" },
                new RoleDescriptor.IndicesPrivileges[] {
                    RoleDescriptor.IndicesPrivileges.builder().indices("index-a").privileges("all").build() },
                null,
                null,
                null,
                null,
                null,
                new RoleDescriptor.RemoteIndicesPrivileges[] {
                    RoleDescriptor.RemoteIndicesPrivileges.builder("remote-a", "*")
                        .indices("index-a", "*")
                        .privileges("read")
                        .query("{\"match\":{\"field\":\"a\"}}")
                        .grantedFields("field")
                        .build() },
                null,
                null
            )
        );
    }

    public void testGetUserPrivileges() throws IOException {
        final var putRoleRequest = new Request("PUT", "/_security/role/" + REMOTE_SEARCH_ROLE);
        putRoleRequest.setJsonEntity("""
            {
              "remote_indices": [
                {
                  "names": ["index-a", "*"],
                  "privileges": ["read"],
                  "clusters": ["remote-a", "*"],
                  "query": "{\\"match\\":{\\"field\\":\\"a\\"}}",
                  "field_security": {
                    "grant": ["field"]
                  }
                }
              ]
            }""");
        final Response putRoleResponse1 = adminClient().performRequest(putRoleRequest);
        assertOK(putRoleResponse1);

        final Response getUserPrivilegesResponse1 = executeAsRemoteSearchUser(new Request("GET", "/_security/user/_privileges"));
        assertOK(getUserPrivilegesResponse1);
        assertThat(responseAsMap(getUserPrivilegesResponse1), equalTo(mapFromJson("""
            {
              "cluster": [],
              "global": [],
              "indices": [],
              "applications": [],
              "run_as": [],
              "remote_indices": [
                {
                  "names": ["*", "index-a"],
                  "privileges": ["read"],
                  "allow_restricted_indices": false,
                  "clusters": ["remote-a", "*"],
                  "query": ["{\\"match\\":{\\"field\\":\\"a\\"}}"],
                  "field_security": [{"grant": ["field"]}]
                }
              ]
            }""")));

        final var putRoleRequest2 = new Request("PUT", "/_security/role/" + REMOTE_SEARCH_ROLE);
        putRoleRequest2.setJsonEntity("""
            {
              "cluster": ["all"],
              "indices": [
                {
                  "names": ["index-a"],
                  "privileges": ["all"]
                }
              ],
              "remote_indices": [
                {
                  "names": ["index-a", "*"],
                  "privileges": ["read"],
                  "clusters": ["remote-a", "*"]
                }
              ]
            }""");
        final Response putRoleResponse2 = adminClient().performRequest(putRoleRequest2);
        assertOK(putRoleResponse2);

        final Response getUserPrivilegesResponse2 = executeAsRemoteSearchUser(new Request("GET", "/_security/user/_privileges"));
        assertOK(getUserPrivilegesResponse2);
        assertThat(responseAsMap(getUserPrivilegesResponse2), equalTo(mapFromJson("""
            {
              "cluster": ["all"],
              "global": [],
              "indices": [
                {
                  "names": ["index-a"],
                  "privileges": ["all"],
                  "allow_restricted_indices": false
                }
              ],
              "applications": [],
              "run_as": [],
              "remote_indices": [
                {
                  "names": ["*", "index-a"],
                  "privileges": ["read"],
                  "allow_restricted_indices": false,
                  "clusters": ["remote-a", "*"]
                }
              ]
            }""")));
    }

    public void testGetUserPrivilegesWithMultipleFlsDlsDefinitionsPreservesGroupPerIndexPrivilege() throws IOException {
        final var putRoleRequest = new Request("PUT", "/_security/role/" + REMOTE_SEARCH_ROLE);
        putRoleRequest.setJsonEntity("""
            {
              "remote_indices": [
                {
                  "names": ["index-a", "*"],
                  "privileges": ["read"],
                  "clusters": ["remote-a", "*"],
                  "query": "{\\"match\\":{\\"field-a\\":\\"a\\"}}",
                  "field_security": {
                    "grant": ["field-a"]
                  }
                },
                {
                  "names": ["index-a", "*"],
                  "privileges": ["read"],
                  "clusters": ["remote-a", "*"],
                  "query": "{\\"match\\":{\\"field-b\\":\\"b\\"}}",
                  "field_security": {
                    "grant": ["field-b"]
                  }
                }
              ]
            }""");
        final Response putRoleResponse1 = adminClient().performRequest(putRoleRequest);
        assertOK(putRoleResponse1);

        final Response getUserPrivilegesResponse1 = executeAsRemoteSearchUser(new Request("GET", "/_security/user/_privileges"));
        assertOK(getUserPrivilegesResponse1);
        final Map<String, Object> actual = responseAsMap(getUserPrivilegesResponse1);
        // The order of remote indices is not deterministic, so manually extract remote indices from map response to compare ignoring order
        @SuppressWarnings("unchecked")
        final List<Object> rawRemoteIndices = (List<Object>) actual.get("remote_indices");
        assertThat(rawRemoteIndices, notNullValue());
        assertThat(rawRemoteIndices, containsInAnyOrder(mapFromJson("""
            {
              "names": ["*", "index-a"],
              "privileges": ["read"],
              "allow_restricted_indices": false,
              "clusters": ["remote-a", "*"],
              "query": ["{\\"match\\":{\\"field-a\\":\\"a\\"}}"],
              "field_security": [{"grant": ["field-a"]}]
            }"""), mapFromJson("""
            {
              "names": ["*", "index-a"],
              "privileges": ["read"],
              "allow_restricted_indices": false,
              "clusters": ["remote-a", "*"],
              "query": ["{\\"match\\":{\\"field-b\\":\\"b\\"}}"],
              "field_security": [{"grant": ["field-b"]}]
            }""")));
    }

    private static Map<String, Object> mapFromJson(String json) {
        return XContentHelper.convertToMap(JsonXContent.jsonXContent, json, false);
    }

    private Response executeAsRemoteSearchUser(final Request request) throws IOException {
        request.setOptions(
            RequestOptions.DEFAULT.toBuilder()
                .addHeader("Authorization", UsernamePasswordToken.basicAuthHeaderValue(REMOTE_SEARCH_USER, PASSWORD))
        );
        return client().performRequest(request);
    }

    private void expectRoleDescriptorInResponse(final Response getRoleResponse, final RoleDescriptor expectedRoleDescriptor)
        throws IOException {
        final Map<String, RoleDescriptor> actual = responseAsParser(getRoleResponse).map(
            HashMap::new,
<<<<<<< HEAD
            p -> RoleDescriptor.parser().parse(expectedRoleDescriptor.getName(), p)
=======
            p -> RoleDescriptor.parserBuilder().build().parse(expectedRoleDescriptor.getName(), p)
>>>>>>> a09ae3fd
        );
        assertThat(actual, equalTo(Map.of(expectedRoleDescriptor.getName(), expectedRoleDescriptor)));
    }
}<|MERGE_RESOLUTION|>--- conflicted
+++ resolved
@@ -325,11 +325,7 @@
         throws IOException {
         final Map<String, RoleDescriptor> actual = responseAsParser(getRoleResponse).map(
             HashMap::new,
-<<<<<<< HEAD
-            p -> RoleDescriptor.parser().parse(expectedRoleDescriptor.getName(), p)
-=======
             p -> RoleDescriptor.parserBuilder().build().parse(expectedRoleDescriptor.getName(), p)
->>>>>>> a09ae3fd
         );
         assertThat(actual, equalTo(Map.of(expectedRoleDescriptor.getName(), expectedRoleDescriptor)));
     }
