/*
 * Copyright Elasticsearch B.V. and/or licensed to Elasticsearch B.V. under one
 * or more contributor license agreements. Licensed under the Elastic License
 * 2.0; you may not use this file except in compliance with the Elastic License
 * 2.0.
 */
package org.elasticsearch.xpack.core.security.authz.store;

import org.elasticsearch.Version;
import org.elasticsearch.action.admin.cluster.health.ClusterHealthAction;
import org.elasticsearch.action.admin.cluster.remote.RemoteInfoAction;
import org.elasticsearch.action.admin.cluster.repositories.get.GetRepositoriesAction;
import org.elasticsearch.action.admin.cluster.repositories.put.PutRepositoryAction;
import org.elasticsearch.action.admin.cluster.reroute.ClusterRerouteAction;
import org.elasticsearch.action.admin.cluster.settings.ClusterUpdateSettingsAction;
import org.elasticsearch.action.admin.cluster.shards.ClusterSearchShardsAction;
import org.elasticsearch.action.admin.cluster.snapshots.create.CreateSnapshotAction;
import org.elasticsearch.action.admin.cluster.snapshots.get.GetSnapshotsAction;
import org.elasticsearch.action.admin.cluster.snapshots.status.SnapshotsStatusAction;
import org.elasticsearch.action.admin.cluster.state.ClusterStateAction;
import org.elasticsearch.action.admin.cluster.stats.ClusterStatsAction;
import org.elasticsearch.action.admin.indices.alias.IndicesAliasesAction;
import org.elasticsearch.action.admin.indices.alias.get.GetAliasesAction;
import org.elasticsearch.action.admin.indices.create.AutoCreateAction;
import org.elasticsearch.action.admin.indices.create.CreateIndexAction;
import org.elasticsearch.action.admin.indices.delete.DeleteIndexAction;
import org.elasticsearch.action.admin.indices.get.GetIndexAction;
import org.elasticsearch.action.admin.indices.mapping.get.GetFieldMappingsAction;
import org.elasticsearch.action.admin.indices.mapping.get.GetMappingsAction;
import org.elasticsearch.action.admin.indices.mapping.put.PutMappingAction;
import org.elasticsearch.action.admin.indices.recovery.RecoveryAction;
import org.elasticsearch.action.admin.indices.resolve.ResolveIndexAction;
import org.elasticsearch.action.admin.indices.rollover.RolloverAction;
import org.elasticsearch.action.admin.indices.segments.IndicesSegmentsAction;
import org.elasticsearch.action.admin.indices.settings.get.GetSettingsAction;
import org.elasticsearch.action.admin.indices.settings.put.UpdateSettingsAction;
import org.elasticsearch.action.admin.indices.shards.IndicesShardStoresAction;
import org.elasticsearch.action.admin.indices.stats.IndicesStatsAction;
import org.elasticsearch.action.admin.indices.template.delete.DeleteIndexTemplateAction;
import org.elasticsearch.action.admin.indices.template.get.GetIndexTemplatesAction;
import org.elasticsearch.action.admin.indices.template.put.PutIndexTemplateAction;
import org.elasticsearch.action.admin.indices.validate.query.ValidateQueryAction;
import org.elasticsearch.action.bulk.BulkAction;
import org.elasticsearch.action.delete.DeleteAction;
import org.elasticsearch.action.fieldcaps.FieldCapabilitiesAction;
import org.elasticsearch.action.get.GetAction;
import org.elasticsearch.action.index.IndexAction;
import org.elasticsearch.action.ingest.DeletePipelineAction;
import org.elasticsearch.action.ingest.GetPipelineAction;
import org.elasticsearch.action.ingest.PutPipelineAction;
import org.elasticsearch.action.ingest.SimulatePipelineAction;
import org.elasticsearch.action.main.MainAction;
import org.elasticsearch.action.search.MultiSearchAction;
import org.elasticsearch.action.search.SearchAction;
import org.elasticsearch.action.update.UpdateAction;
import org.elasticsearch.cluster.metadata.AliasMetadata;
import org.elasticsearch.cluster.metadata.IndexAbstraction;
import org.elasticsearch.cluster.metadata.IndexMetadata;
import org.elasticsearch.cluster.metadata.Metadata;
import org.elasticsearch.common.settings.Settings;
import org.elasticsearch.common.util.set.Sets;
import org.elasticsearch.test.ESTestCase;
import org.elasticsearch.transport.TransportRequest;
import org.elasticsearch.xpack.core.XPackPlugin;
import org.elasticsearch.xpack.core.action.CreateDataStreamAction;
import org.elasticsearch.xpack.core.action.DeleteDataStreamAction;
import org.elasticsearch.xpack.core.action.GetDataStreamAction;
import org.elasticsearch.xpack.core.action.XPackInfoAction;
import org.elasticsearch.xpack.core.ilm.action.DeleteLifecycleAction;
import org.elasticsearch.xpack.core.ilm.action.ExplainLifecycleAction;
import org.elasticsearch.xpack.core.ilm.action.GetLifecycleAction;
import org.elasticsearch.xpack.core.ilm.action.GetStatusAction;
import org.elasticsearch.xpack.core.ilm.action.MoveToStepAction;
import org.elasticsearch.xpack.core.ilm.action.PutLifecycleAction;
import org.elasticsearch.xpack.core.ilm.action.RemoveIndexLifecyclePolicyAction;
import org.elasticsearch.xpack.core.ilm.action.StartILMAction;
import org.elasticsearch.xpack.core.ilm.action.StopILMAction;
import org.elasticsearch.xpack.core.ml.MlConfigIndex;
import org.elasticsearch.xpack.core.ml.MlMetaIndex;
import org.elasticsearch.xpack.core.ml.action.CloseJobAction;
import org.elasticsearch.xpack.core.ml.action.DeleteCalendarAction;
import org.elasticsearch.xpack.core.ml.action.DeleteCalendarEventAction;
import org.elasticsearch.xpack.core.ml.action.DeleteDatafeedAction;
import org.elasticsearch.xpack.core.ml.action.DeleteExpiredDataAction;
import org.elasticsearch.xpack.core.ml.action.DeleteFilterAction;
import org.elasticsearch.xpack.core.ml.action.DeleteForecastAction;
import org.elasticsearch.xpack.core.ml.action.DeleteJobAction;
import org.elasticsearch.xpack.core.ml.action.DeleteModelSnapshotAction;
import org.elasticsearch.xpack.core.ml.action.DeleteTrainedModelAction;
import org.elasticsearch.xpack.core.ml.action.EstimateModelMemoryAction;
import org.elasticsearch.xpack.core.ml.action.EvaluateDataFrameAction;
import org.elasticsearch.xpack.core.ml.action.ExplainDataFrameAnalyticsAction;
import org.elasticsearch.xpack.core.ml.action.FinalizeJobExecutionAction;
import org.elasticsearch.xpack.core.ml.action.FlushJobAction;
import org.elasticsearch.xpack.core.ml.action.ForecastJobAction;
import org.elasticsearch.xpack.core.ml.action.GetBucketsAction;
import org.elasticsearch.xpack.core.ml.action.GetCalendarEventsAction;
import org.elasticsearch.xpack.core.ml.action.GetCalendarsAction;
import org.elasticsearch.xpack.core.ml.action.GetCategoriesAction;
import org.elasticsearch.xpack.core.ml.action.GetDataFrameAnalyticsAction;
import org.elasticsearch.xpack.core.ml.action.GetDataFrameAnalyticsStatsAction;
import org.elasticsearch.xpack.core.ml.action.GetDatafeedsAction;
import org.elasticsearch.xpack.core.ml.action.GetDatafeedsStatsAction;
import org.elasticsearch.xpack.core.ml.action.GetFiltersAction;
import org.elasticsearch.xpack.core.ml.action.GetInfluencersAction;
import org.elasticsearch.xpack.core.ml.action.GetJobsAction;
import org.elasticsearch.xpack.core.ml.action.GetJobsStatsAction;
import org.elasticsearch.xpack.core.ml.action.GetModelSnapshotsAction;
import org.elasticsearch.xpack.core.ml.action.GetOverallBucketsAction;
import org.elasticsearch.xpack.core.ml.action.GetRecordsAction;
import org.elasticsearch.xpack.core.ml.action.GetTrainedModelsAction;
import org.elasticsearch.xpack.core.ml.action.GetTrainedModelsStatsAction;
import org.elasticsearch.xpack.core.ml.action.InternalInferModelAction;
import org.elasticsearch.xpack.core.ml.action.IsolateDatafeedAction;
import org.elasticsearch.xpack.core.ml.action.KillProcessAction;
import org.elasticsearch.xpack.core.ml.action.MlInfoAction;
import org.elasticsearch.xpack.core.ml.action.OpenJobAction;
import org.elasticsearch.xpack.core.ml.action.PersistJobAction;
import org.elasticsearch.xpack.core.ml.action.PostCalendarEventsAction;
import org.elasticsearch.xpack.core.ml.action.PostDataAction;
import org.elasticsearch.xpack.core.ml.action.PreviewDatafeedAction;
import org.elasticsearch.xpack.core.ml.action.PutCalendarAction;
import org.elasticsearch.xpack.core.ml.action.PutDataFrameAnalyticsAction;
import org.elasticsearch.xpack.core.ml.action.PutDatafeedAction;
import org.elasticsearch.xpack.core.ml.action.PutFilterAction;
import org.elasticsearch.xpack.core.ml.action.PutJobAction;
import org.elasticsearch.xpack.core.ml.action.PutTrainedModelAction;
import org.elasticsearch.xpack.core.ml.action.RevertModelSnapshotAction;
import org.elasticsearch.xpack.core.ml.action.SetUpgradeModeAction;
import org.elasticsearch.xpack.core.ml.action.StartDataFrameAnalyticsAction;
import org.elasticsearch.xpack.core.ml.action.StartDatafeedAction;
import org.elasticsearch.xpack.core.ml.action.StopDataFrameAnalyticsAction;
import org.elasticsearch.xpack.core.ml.action.StopDatafeedAction;
import org.elasticsearch.xpack.core.ml.action.UpdateCalendarJobAction;
import org.elasticsearch.xpack.core.ml.action.UpdateDatafeedAction;
import org.elasticsearch.xpack.core.ml.action.UpdateFilterAction;
import org.elasticsearch.xpack.core.ml.action.UpdateJobAction;
import org.elasticsearch.xpack.core.ml.action.UpdateModelSnapshotAction;
import org.elasticsearch.xpack.core.ml.action.UpdateProcessAction;
import org.elasticsearch.xpack.core.ml.action.ValidateDetectorAction;
import org.elasticsearch.xpack.core.ml.action.ValidateJobConfigAction;
import org.elasticsearch.xpack.core.ml.annotations.AnnotationIndex;
import org.elasticsearch.xpack.core.ml.job.persistence.AnomalyDetectorsIndexFields;
import org.elasticsearch.xpack.core.ml.notifications.NotificationsIndex;
import org.elasticsearch.xpack.core.monitoring.action.MonitoringBulkAction;
import org.elasticsearch.xpack.core.rollup.action.GetRollupIndexCapsAction;
import org.elasticsearch.xpack.core.security.action.CreateApiKeyAction;
import org.elasticsearch.xpack.core.security.action.CreateApiKeyRequest;
import org.elasticsearch.xpack.core.security.action.DelegatePkiAuthenticationAction;
import org.elasticsearch.xpack.core.security.action.GetApiKeyRequest;
import org.elasticsearch.xpack.core.security.action.GrantApiKeyAction;
import org.elasticsearch.xpack.core.security.action.InvalidateApiKeyAction;
import org.elasticsearch.xpack.core.security.action.apikey.QueryApiKeyRequest;
import org.elasticsearch.xpack.core.security.action.privilege.DeletePrivilegesAction;
import org.elasticsearch.xpack.core.security.action.privilege.DeletePrivilegesRequest;
import org.elasticsearch.xpack.core.security.action.privilege.GetBuiltinPrivilegesAction;
import org.elasticsearch.xpack.core.security.action.privilege.GetPrivilegesAction;
import org.elasticsearch.xpack.core.security.action.privilege.GetPrivilegesRequest;
import org.elasticsearch.xpack.core.security.action.privilege.PutPrivilegesAction;
import org.elasticsearch.xpack.core.security.action.privilege.PutPrivilegesRequest;
import org.elasticsearch.xpack.core.security.action.profile.ActivateProfileAction;
import org.elasticsearch.xpack.core.security.action.profile.GetProfileAction;
import org.elasticsearch.xpack.core.security.action.profile.UpdateProfileDataAction;
import org.elasticsearch.xpack.core.security.action.role.PutRoleAction;
import org.elasticsearch.xpack.core.security.action.saml.SamlAuthenticateAction;
import org.elasticsearch.xpack.core.security.action.saml.SamlPrepareAuthenticationAction;
import org.elasticsearch.xpack.core.security.action.token.CreateTokenAction;
import org.elasticsearch.xpack.core.security.action.token.InvalidateTokenAction;
import org.elasticsearch.xpack.core.security.action.user.PutUserAction;
import org.elasticsearch.xpack.core.security.authc.Authentication;
import org.elasticsearch.xpack.core.security.authz.RoleDescriptor;
import org.elasticsearch.xpack.core.security.authz.accesscontrol.IndicesAccessControl;
import org.elasticsearch.xpack.core.security.authz.permission.FieldPermissionsCache;
import org.elasticsearch.xpack.core.security.authz.permission.Role;
import org.elasticsearch.xpack.core.security.authz.privilege.ApplicationPrivilege;
import org.elasticsearch.xpack.core.security.authz.privilege.ApplicationPrivilegeDescriptor;
import org.elasticsearch.xpack.core.security.index.RestrictedIndicesNames;
import org.elasticsearch.xpack.core.security.user.APMSystemUser;
import org.elasticsearch.xpack.core.security.user.AsyncSearchUser;
import org.elasticsearch.xpack.core.security.user.BeatsSystemUser;
import org.elasticsearch.xpack.core.security.user.LogstashSystemUser;
import org.elasticsearch.xpack.core.security.user.RemoteMonitoringUser;
import org.elasticsearch.xpack.core.security.user.SystemUser;
import org.elasticsearch.xpack.core.security.user.XPackUser;
import org.elasticsearch.xpack.core.textstructure.action.FindStructureAction;
import org.elasticsearch.xpack.core.transform.action.DeleteTransformAction;
import org.elasticsearch.xpack.core.transform.action.GetTransformAction;
import org.elasticsearch.xpack.core.transform.action.GetTransformStatsAction;
import org.elasticsearch.xpack.core.transform.action.PreviewTransformAction;
import org.elasticsearch.xpack.core.transform.action.PutTransformAction;
import org.elasticsearch.xpack.core.transform.action.StartTransformAction;
import org.elasticsearch.xpack.core.transform.action.StopTransformAction;
import org.elasticsearch.xpack.core.transform.action.UpdateTransformAction;
import org.elasticsearch.xpack.core.transform.action.ValidateTransformAction;
import org.elasticsearch.xpack.core.transform.transforms.persistence.TransformInternalIndexConstants;
import org.elasticsearch.xpack.core.watcher.execution.TriggeredWatchStoreField;
import org.elasticsearch.xpack.core.watcher.history.HistoryStoreField;
import org.elasticsearch.xpack.core.watcher.transport.actions.ack.AckWatchAction;
import org.elasticsearch.xpack.core.watcher.transport.actions.activate.ActivateWatchAction;
import org.elasticsearch.xpack.core.watcher.transport.actions.delete.DeleteWatchAction;
import org.elasticsearch.xpack.core.watcher.transport.actions.execute.ExecuteWatchAction;
import org.elasticsearch.xpack.core.watcher.transport.actions.get.GetWatchAction;
import org.elasticsearch.xpack.core.watcher.transport.actions.put.PutWatchAction;
import org.elasticsearch.xpack.core.watcher.transport.actions.service.WatcherServiceAction;
import org.elasticsearch.xpack.core.watcher.transport.actions.stats.WatcherStatsAction;
import org.elasticsearch.xpack.core.watcher.watch.Watch;

import java.util.Arrays;
import java.util.Collection;
import java.util.Collections;
import java.util.List;
import java.util.SortedMap;

import static org.elasticsearch.xpack.core.security.test.TestRestrictedIndices.RESTRICTED_INDICES_AUTOMATON;
import static org.hamcrest.Matchers.hasEntry;
import static org.hamcrest.Matchers.is;
import static org.hamcrest.Matchers.not;
import static org.mockito.Mockito.mock;
import static org.mockito.Mockito.when;

/**
 * Unit tests for the {@link ReservedRolesStore}
 */
public class ReservedRolesStoreTests extends ESTestCase {

    private static final String READ_CROSS_CLUSTER_NAME = "internal:transport/proxy/indices:data/read/query";

    public void testIsReserved() {
        assertThat(ReservedRolesStore.isReserved("kibana_system"), is(true));
        assertThat(ReservedRolesStore.isReserved("superuser"), is(true));
        assertThat(ReservedRolesStore.isReserved("foobar"), is(false));
        assertThat(ReservedRolesStore.isReserved(SystemUser.ROLE_NAME), is(true));
        assertThat(ReservedRolesStore.isReserved("transport_client"), is(true));
        assertThat(ReservedRolesStore.isReserved("kibana_admin"), is(true));
        assertThat(ReservedRolesStore.isReserved("kibana_user"), is(true));
        assertThat(ReservedRolesStore.isReserved("ingest_admin"), is(true));
        assertThat(ReservedRolesStore.isReserved("monitoring_user"), is(true));
        assertThat(ReservedRolesStore.isReserved("reporting_user"), is(true));
        assertThat(ReservedRolesStore.isReserved("machine_learning_user"), is(true));
        assertThat(ReservedRolesStore.isReserved("machine_learning_admin"), is(true));
        assertThat(ReservedRolesStore.isReserved("data_frame_transforms_user"), is(true));
        assertThat(ReservedRolesStore.isReserved("data_frame_transforms_admin"), is(true));
        assertThat(ReservedRolesStore.isReserved("transform_user"), is(true));
        assertThat(ReservedRolesStore.isReserved("transform_admin"), is(true));
        assertThat(ReservedRolesStore.isReserved("watcher_user"), is(true));
        assertThat(ReservedRolesStore.isReserved("watcher_admin"), is(true));
        assertThat(ReservedRolesStore.isReserved("beats_admin"), is(true));
        assertThat(ReservedRolesStore.isReserved(XPackUser.ROLE_NAME), is(true));
        assertThat(ReservedRolesStore.isReserved(AsyncSearchUser.ROLE_NAME), is(true));
        assertThat(ReservedRolesStore.isReserved(LogstashSystemUser.ROLE_NAME), is(true));
        assertThat(ReservedRolesStore.isReserved(BeatsSystemUser.ROLE_NAME), is(true));
        assertThat(ReservedRolesStore.isReserved(APMSystemUser.ROLE_NAME), is(true));
        assertThat(ReservedRolesStore.isReserved(RemoteMonitoringUser.COLLECTION_ROLE_NAME), is(true));
        assertThat(ReservedRolesStore.isReserved(RemoteMonitoringUser.INDEXING_ROLE_NAME), is(true));
        assertThat(ReservedRolesStore.isReserved("snapshot_user"), is(true));
        assertThat(ReservedRolesStore.isReserved("code_admin"), is(false));
        assertThat(ReservedRolesStore.isReserved("code_user"), is(false));
        assertThat(ReservedRolesStore.isReserved("viewer"), is(true));
        assertThat(ReservedRolesStore.isReserved("editor"), is(true));
    }

    public void testSnapshotUserRole() {
        final TransportRequest request = mock(TransportRequest.class);
        final Authentication authentication = mock(Authentication.class);

        RoleDescriptor roleDescriptor = new ReservedRolesStore().roleDescriptor("snapshot_user");
        assertNotNull(roleDescriptor);
        assertThat(roleDescriptor.getMetadata(), hasEntry("_reserved", true));

        Role snapshotUserRole = Role.builder(roleDescriptor, null, RESTRICTED_INDICES_AUTOMATON).build();
        assertThat(snapshotUserRole.cluster().check(GetRepositoriesAction.NAME, request, authentication), is(true));
        assertThat(snapshotUserRole.cluster().check(CreateSnapshotAction.NAME, request, authentication), is(true));
        assertThat(snapshotUserRole.cluster().check(SnapshotsStatusAction.NAME, request, authentication), is(true));
        assertThat(snapshotUserRole.cluster().check(GetSnapshotsAction.NAME, request, authentication), is(true));

        assertThat(snapshotUserRole.cluster().check(PutRepositoryAction.NAME, request, authentication), is(false));
        assertThat(snapshotUserRole.cluster().check(GetIndexTemplatesAction.NAME, request, authentication), is(false));
        assertThat(snapshotUserRole.cluster().check(DeleteIndexTemplateAction.NAME, request, authentication), is(false));
        assertThat(snapshotUserRole.cluster().check(PutPipelineAction.NAME, request, authentication), is(false));
        assertThat(snapshotUserRole.cluster().check(GetPipelineAction.NAME, request, authentication), is(false));
        assertThat(snapshotUserRole.cluster().check(DeletePipelineAction.NAME, request, authentication), is(false));
        assertThat(snapshotUserRole.cluster().check(ClusterRerouteAction.NAME, request, authentication), is(false));
        assertThat(snapshotUserRole.cluster().check(ClusterUpdateSettingsAction.NAME, request, authentication), is(false));
        assertThat(snapshotUserRole.cluster().check(MonitoringBulkAction.NAME, request, authentication), is(false));
        assertThat(snapshotUserRole.cluster().check(GetWatchAction.NAME, request, authentication), is(false));
        assertThat(snapshotUserRole.cluster().check(PutWatchAction.NAME, request, authentication), is(false));
        assertThat(snapshotUserRole.cluster().check(DeleteWatchAction.NAME, request, authentication), is(false));
        assertThat(snapshotUserRole.cluster().check(ExecuteWatchAction.NAME, request, authentication), is(false));
        assertThat(snapshotUserRole.cluster().check(AckWatchAction.NAME, request, authentication), is(false));
        assertThat(snapshotUserRole.cluster().check(ActivateWatchAction.NAME, request, authentication), is(false));
        assertThat(snapshotUserRole.cluster().check(WatcherServiceAction.NAME, request, authentication), is(false));
        assertThat(snapshotUserRole.cluster().check(DelegatePkiAuthenticationAction.NAME, request, authentication), is(false));

        assertThat(
            snapshotUserRole.indices()
                .allowedIndicesMatcher(IndexAction.NAME)
                .test(mockIndexAbstraction(randomAlphaOfLengthBetween(8, 24))),
            is(false)
        );
        assertThat(
            snapshotUserRole.indices().allowedIndicesMatcher("indices:foo").test(mockIndexAbstraction(randomAlphaOfLengthBetween(8, 24))),
            is(false)
        );
        assertThat(
            snapshotUserRole.indices().allowedIndicesMatcher(GetAction.NAME).test(mockIndexAbstraction(randomAlphaOfLengthBetween(8, 24))),
            is(false)
        );
        assertThat(
            snapshotUserRole.indices().allowedIndicesMatcher(GetAction.NAME).test(mockIndexAbstraction(randomAlphaOfLengthBetween(8, 24))),
            is(false)
        );

        assertThat(
            snapshotUserRole.indices()
                .allowedIndicesMatcher(GetIndexAction.NAME)
                .test(mockIndexAbstraction(randomAlphaOfLengthBetween(8, 24))),
            is(true)
        );

        for (String index : RestrictedIndicesNames.RESTRICTED_NAMES) {
            // This test might cease to be true if we ever have non-security restricted names
            // but that depends on how users are supposed to perform snapshots of those new indices.
            assertThat(snapshotUserRole.indices().allowedIndicesMatcher(GetIndexAction.NAME).test(mockIndexAbstraction(index)), is(true));
        }
        assertThat(
            snapshotUserRole.indices()
                .allowedIndicesMatcher(GetIndexAction.NAME)
                .test(mockIndexAbstraction(XPackPlugin.ASYNC_RESULTS_INDEX + randomAlphaOfLengthBetween(0, 2))),
            is(true)
        );

        assertNoAccessAllowed(snapshotUserRole, RestrictedIndicesNames.RESTRICTED_NAMES);
        assertNoAccessAllowed(snapshotUserRole, XPackPlugin.ASYNC_RESULTS_INDEX + randomAlphaOfLengthBetween(0, 2));
    }

    public void testIngestAdminRole() {
        final TransportRequest request = mock(TransportRequest.class);
        final Authentication authentication = mock(Authentication.class);

        RoleDescriptor roleDescriptor = new ReservedRolesStore().roleDescriptor("ingest_admin");
        assertNotNull(roleDescriptor);
        assertThat(roleDescriptor.getMetadata(), hasEntry("_reserved", true));

        Role ingestAdminRole = Role.builder(roleDescriptor, null, RESTRICTED_INDICES_AUTOMATON).build();
        assertThat(ingestAdminRole.cluster().check(PutIndexTemplateAction.NAME, request, authentication), is(true));
        assertThat(ingestAdminRole.cluster().check(GetIndexTemplatesAction.NAME, request, authentication), is(true));
        assertThat(ingestAdminRole.cluster().check(DeleteIndexTemplateAction.NAME, request, authentication), is(true));
        assertThat(ingestAdminRole.cluster().check(PutPipelineAction.NAME, request, authentication), is(true));
        assertThat(ingestAdminRole.cluster().check(GetPipelineAction.NAME, request, authentication), is(true));
        assertThat(ingestAdminRole.cluster().check(DeletePipelineAction.NAME, request, authentication), is(true));
        assertThat(ingestAdminRole.cluster().check(ClusterRerouteAction.NAME, request, authentication), is(false));
        assertThat(ingestAdminRole.cluster().check(ClusterUpdateSettingsAction.NAME, request, authentication), is(false));
        assertThat(ingestAdminRole.cluster().check(MonitoringBulkAction.NAME, request, authentication), is(false));
        assertThat(ingestAdminRole.cluster().check(DelegatePkiAuthenticationAction.NAME, request, authentication), is(false));

        assertThat(ingestAdminRole.indices().allowedIndicesMatcher(IndexAction.NAME).test(mockIndexAbstraction("foo")), is(false));
        assertThat(
            ingestAdminRole.indices().allowedIndicesMatcher("indices:foo").test(mockIndexAbstraction(randomAlphaOfLengthBetween(8, 24))),
            is(false)
        );
        assertThat(
            ingestAdminRole.indices().allowedIndicesMatcher(GetAction.NAME).test(mockIndexAbstraction(randomAlphaOfLengthBetween(8, 24))),
            is(false)
        );

        assertNoAccessAllowed(ingestAdminRole, RestrictedIndicesNames.RESTRICTED_NAMES);
        assertNoAccessAllowed(ingestAdminRole, XPackPlugin.ASYNC_RESULTS_INDEX + randomAlphaOfLengthBetween(0, 2));
    }

    public void testKibanaSystemRole() {
        final TransportRequest request = mock(TransportRequest.class);
        final Authentication authentication = mock(Authentication.class);

        RoleDescriptor roleDescriptor = new ReservedRolesStore().roleDescriptor("kibana_system");
        assertNotNull(roleDescriptor);
        assertThat(roleDescriptor.getMetadata(), hasEntry("_reserved", true));

        Role kibanaRole = Role.builder(roleDescriptor, null, RESTRICTED_INDICES_AUTOMATON).build();
        assertThat(kibanaRole.cluster().check(ClusterHealthAction.NAME, request, authentication), is(true));
        assertThat(kibanaRole.cluster().check(ClusterStateAction.NAME, request, authentication), is(true));
        assertThat(kibanaRole.cluster().check(ClusterStatsAction.NAME, request, authentication), is(true));
        assertThat(kibanaRole.cluster().check(PutIndexTemplateAction.NAME, request, authentication), is(true));
        assertThat(kibanaRole.cluster().check(GetIndexTemplatesAction.NAME, request, authentication), is(true));
        assertThat(kibanaRole.cluster().check(ClusterRerouteAction.NAME, request, authentication), is(false));
        assertThat(kibanaRole.cluster().check(ClusterUpdateSettingsAction.NAME, request, authentication), is(false));
        assertThat(kibanaRole.cluster().check(MonitoringBulkAction.NAME, request, authentication), is(true));

        // SAML and token
        assertThat(kibanaRole.cluster().check(SamlPrepareAuthenticationAction.NAME, request, authentication), is(true));
        assertThat(kibanaRole.cluster().check(SamlAuthenticateAction.NAME, request, authentication), is(true));
        assertThat(kibanaRole.cluster().check(InvalidateTokenAction.NAME, request, authentication), is(true));
        assertThat(kibanaRole.cluster().check(CreateTokenAction.NAME, request, authentication), is(true));

        // API keys
        assertThat(kibanaRole.cluster().check(InvalidateApiKeyAction.NAME, request, authentication), is(true));
        assertThat(kibanaRole.cluster().check(GrantApiKeyAction.NAME, request, authentication), is(true));
        final CreateApiKeyRequest createApiKeyRequest = new CreateApiKeyRequest(randomAlphaOfLength(8), null, null);
        assertThat(kibanaRole.cluster().check(CreateApiKeyAction.NAME, createApiKeyRequest, authentication), is(true));
        // Can only get and query its own API keys
        assertThat(kibanaRole.cluster().check(CreateApiKeyAction.NAME, new GetApiKeyRequest(), authentication), is(false));
        assertThat(
            kibanaRole.cluster().check(CreateApiKeyAction.NAME, new GetApiKeyRequest(null, null, null, null, true), authentication),
            is(true)
        );
        final QueryApiKeyRequest queryApiKeyRequest = new QueryApiKeyRequest();
        assertThat(kibanaRole.cluster().check(CreateApiKeyAction.NAME, queryApiKeyRequest, authentication), is(false));
        queryApiKeyRequest.setFilterForCurrentUser();
        assertThat(kibanaRole.cluster().check(CreateApiKeyAction.NAME, queryApiKeyRequest, authentication), is(true));

        // ML
        assertRoleHasManageMl(kibanaRole);

        // Text Structure
        assertThat(kibanaRole.cluster().check(FindStructureAction.NAME, request, authentication), is(true));

        // Application Privileges
        DeletePrivilegesRequest deleteKibanaPrivileges = new DeletePrivilegesRequest("kibana-.kibana", new String[] { "all", "read" });
        DeletePrivilegesRequest deleteLogstashPrivileges = new DeletePrivilegesRequest("logstash", new String[] { "all", "read" });
        assertThat(kibanaRole.cluster().check(DeletePrivilegesAction.NAME, deleteKibanaPrivileges, authentication), is(true));
        assertThat(kibanaRole.cluster().check(DeletePrivilegesAction.NAME, deleteLogstashPrivileges, authentication), is(false));

        GetPrivilegesRequest getKibanaPrivileges = new GetPrivilegesRequest();
        getKibanaPrivileges.application("kibana-.kibana-sales");
        GetPrivilegesRequest getApmPrivileges = new GetPrivilegesRequest();
        getApmPrivileges.application("apm");
        assertThat(kibanaRole.cluster().check(GetPrivilegesAction.NAME, getKibanaPrivileges, authentication), is(true));
        assertThat(kibanaRole.cluster().check(GetPrivilegesAction.NAME, getApmPrivileges, authentication), is(false));

        PutPrivilegesRequest putKibanaPrivileges = new PutPrivilegesRequest();
        putKibanaPrivileges.setPrivileges(
            Collections.singletonList(
                new ApplicationPrivilegeDescriptor(
                    "kibana-.kibana-" + randomAlphaOfLengthBetween(2, 6),
                    "all",
                    Collections.emptySet(),
                    Collections.emptyMap()
                )
            )
        );
        PutPrivilegesRequest putSwiftypePrivileges = new PutPrivilegesRequest();
        putSwiftypePrivileges.setPrivileges(
            Collections.singletonList(
                new ApplicationPrivilegeDescriptor("swiftype-kibana", "all", Collections.emptySet(), Collections.emptyMap())
            )
        );
        assertThat(kibanaRole.cluster().check(PutPrivilegesAction.NAME, putKibanaPrivileges, authentication), is(true));
        assertThat(kibanaRole.cluster().check(PutPrivilegesAction.NAME, putSwiftypePrivileges, authentication), is(false));

        assertThat(kibanaRole.cluster().check(GetBuiltinPrivilegesAction.NAME, request, authentication), is(true));

        // User profile
        assertThat(kibanaRole.cluster().check(GetProfileAction.NAME, request, authentication), is(true));
        assertThat(kibanaRole.cluster().check(ActivateProfileAction.NAME, request, authentication), is(true));
        assertThat(kibanaRole.cluster().check(UpdateProfileDataAction.NAME, request, authentication), is(true));

        // Everything else
        assertThat(kibanaRole.runAs().check(randomAlphaOfLengthBetween(1, 12)), is(false));
        assertThat(kibanaRole.cluster().check(DelegatePkiAuthenticationAction.NAME, request, authentication), is(true));

        assertThat(kibanaRole.indices().allowedIndicesMatcher(IndexAction.NAME).test(mockIndexAbstraction("foo")), is(false));
        assertThat(kibanaRole.indices().allowedIndicesMatcher(IndexAction.NAME).test(mockIndexAbstraction(".reporting")), is(false));
        assertThat(
            kibanaRole.indices().allowedIndicesMatcher("indices:foo").test(mockIndexAbstraction(randomAlphaOfLengthBetween(8, 24))),
            is(false)
        );

        Arrays.asList(
            ".kibana",
            ".kibana-devnull",
            ".reporting-" + randomAlphaOfLength(randomIntBetween(0, 13)),
            ".apm-agent-configuration",
            ".apm-custom-link",
            ReservedRolesStore.ALERTS_LEGACY_INDEX + randomAlphaOfLength(randomIntBetween(0, 13)),
            ReservedRolesStore.ALERTS_BACKING_INDEX + randomAlphaOfLength(randomIntBetween(0, 13)),
            ReservedRolesStore.ALERTS_INDEX_ALIAS + randomAlphaOfLength(randomIntBetween(0, 13)),
            ReservedRolesStore.PREVIEW_ALERTS_INDEX_ALIAS + randomAlphaOfLength(randomIntBetween(0, 13)),
<<<<<<< HEAD
            ReservedRolesStore.PREVIEW_ALERTS_BACKING_INDEX_ALIAS + randomAlphaOfLength(randomIntBetween(0, 13))
            ReservedRolesStore.PERCOLATOR_ALERTS_INDEX_ALIAS + randomAlphaOfLength(randomIntBetween(0, 13)),
            ReservedRolesStore.PERCOLATOR_ALERTS_BACKING_INDEX_ALIAS + randomAlphaOfLength(randomIntBetween(0, 13))
=======
            ReservedRolesStore.PREVIEW_ALERTS_BACKING_INDEX_ALIAS + randomAlphaOfLength(randomIntBetween(0, 13)),
            ReservedRolesStore.LISTS_INDEX + randomAlphaOfLength(randomIntBetween(0, 13)),
            ReservedRolesStore.LISTS_ITEMS_INDEX + randomAlphaOfLength(randomIntBetween(0, 13))
>>>>>>> b32476c2
        ).forEach(index -> assertAllIndicesAccessAllowed(kibanaRole, index));

        // read-only index access, including cross cluster
        Arrays.asList(".monitoring-" + randomAlphaOfLength(randomIntBetween(0, 13))).forEach((index) -> {
            logger.info("index name [{}]", index);
            assertThat(kibanaRole.indices().allowedIndicesMatcher("indices:foo").test(mockIndexAbstraction(index)), is(false));
            assertThat(kibanaRole.indices().allowedIndicesMatcher("indices:bar").test(mockIndexAbstraction(index)), is(false));
            assertThat(kibanaRole.indices().allowedIndicesMatcher(DeleteIndexAction.NAME).test(mockIndexAbstraction(index)), is(false));
            assertThat(kibanaRole.indices().allowedIndicesMatcher(CreateIndexAction.NAME).test(mockIndexAbstraction(index)), is(false));
            assertThat(kibanaRole.indices().allowedIndicesMatcher(IndexAction.NAME).test(mockIndexAbstraction(index)), is(false));
            assertThat(kibanaRole.indices().allowedIndicesMatcher(DeleteAction.NAME).test(mockIndexAbstraction(index)), is(false));
            assertThat(kibanaRole.indices().allowedIndicesMatcher(UpdateSettingsAction.NAME).test(mockIndexAbstraction(index)), is(false));
            assertThat(kibanaRole.indices().allowedIndicesMatcher(SearchAction.NAME).test(mockIndexAbstraction(index)), is(true));
            assertThat(kibanaRole.indices().allowedIndicesMatcher(MultiSearchAction.NAME).test(mockIndexAbstraction(index)), is(true));
            assertThat(kibanaRole.indices().allowedIndicesMatcher(GetAction.NAME).test(mockIndexAbstraction(index)), is(true));
            assertThat(kibanaRole.indices().allowedIndicesMatcher(READ_CROSS_CLUSTER_NAME).test(mockIndexAbstraction(index)), is(true));
        });

        // read-only index access, excluding cross cluster
        Arrays.asList(
            ".ml-anomalies-" + randomAlphaOfLength(randomIntBetween(0, 13)),
            ".ml-stats-" + randomAlphaOfLength(randomIntBetween(0, 13))
        ).forEach((index) -> {
            logger.trace("index name [{}]", index);
            assertThat(kibanaRole.indices().allowedIndicesMatcher("indices:foo").test(mockIndexAbstraction(index)), is(false));
            assertThat(kibanaRole.indices().allowedIndicesMatcher("indices:bar").test(mockIndexAbstraction(index)), is(false));
            assertThat(kibanaRole.indices().allowedIndicesMatcher(DeleteIndexAction.NAME).test(mockIndexAbstraction(index)), is(false));
            assertThat(kibanaRole.indices().allowedIndicesMatcher(CreateIndexAction.NAME).test(mockIndexAbstraction(index)), is(false));
            assertThat(kibanaRole.indices().allowedIndicesMatcher(IndexAction.NAME).test(mockIndexAbstraction(index)), is(false));
            assertThat(kibanaRole.indices().allowedIndicesMatcher(DeleteAction.NAME).test(mockIndexAbstraction(index)), is(false));
            assertThat(kibanaRole.indices().allowedIndicesMatcher(UpdateSettingsAction.NAME).test(mockIndexAbstraction(index)), is(false));
            assertThat(kibanaRole.indices().allowedIndicesMatcher(SearchAction.NAME).test(mockIndexAbstraction(index)), is(true));
            assertThat(kibanaRole.indices().allowedIndicesMatcher(MultiSearchAction.NAME).test(mockIndexAbstraction(index)), is(true));
            assertThat(kibanaRole.indices().allowedIndicesMatcher(GetAction.NAME).test(mockIndexAbstraction(index)), is(true));
            assertThat(kibanaRole.indices().allowedIndicesMatcher(READ_CROSS_CLUSTER_NAME).test(mockIndexAbstraction(index)), is(false));
        });

        // read/write index access, excluding cross cluster
        Arrays.asList(
            ".ml-annotations-" + randomAlphaOfLength(randomIntBetween(0, 13)),
            ".ml-notifications-" + randomAlphaOfLength(randomIntBetween(0, 13))
        ).forEach((index) -> {
            logger.trace("index name [{}]", index);
            assertThat(kibanaRole.indices().allowedIndicesMatcher("indices:foo").test(mockIndexAbstraction(index)), is(false));
            assertThat(kibanaRole.indices().allowedIndicesMatcher("indices:bar").test(mockIndexAbstraction(index)), is(false));
            assertThat(kibanaRole.indices().allowedIndicesMatcher(DeleteIndexAction.NAME).test(mockIndexAbstraction(index)), is(false));
            assertThat(kibanaRole.indices().allowedIndicesMatcher(CreateIndexAction.NAME).test(mockIndexAbstraction(index)), is(false));
            assertThat(kibanaRole.indices().allowedIndicesMatcher(IndexAction.NAME).test(mockIndexAbstraction(index)), is(true));
            assertThat(kibanaRole.indices().allowedIndicesMatcher(DeleteAction.NAME).test(mockIndexAbstraction(index)), is(true));
            assertThat(kibanaRole.indices().allowedIndicesMatcher(UpdateSettingsAction.NAME).test(mockIndexAbstraction(index)), is(false));
            assertThat(kibanaRole.indices().allowedIndicesMatcher(SearchAction.NAME).test(mockIndexAbstraction(index)), is(true));
            assertThat(kibanaRole.indices().allowedIndicesMatcher(MultiSearchAction.NAME).test(mockIndexAbstraction(index)), is(true));
            assertThat(kibanaRole.indices().allowedIndicesMatcher(GetAction.NAME).test(mockIndexAbstraction(index)), is(true));
            assertThat(kibanaRole.indices().allowedIndicesMatcher(READ_CROSS_CLUSTER_NAME).test(mockIndexAbstraction(index)), is(false));
        });

        // read-only indices for APM telemetry
        Arrays.asList("apm-*").forEach((index) -> {
            assertThat(kibanaRole.indices().allowedIndicesMatcher("indices:foo").test(mockIndexAbstraction(index)), is(false));
            assertThat(kibanaRole.indices().allowedIndicesMatcher("indices:bar").test(mockIndexAbstraction(index)), is(false));
            assertThat(kibanaRole.indices().allowedIndicesMatcher(DeleteIndexAction.NAME).test(mockIndexAbstraction(index)), is(false));
            assertThat(kibanaRole.indices().allowedIndicesMatcher(GetIndexAction.NAME).test(mockIndexAbstraction(index)), is(true));
            assertThat(kibanaRole.indices().allowedIndicesMatcher(CreateIndexAction.NAME).test(mockIndexAbstraction(index)), is(false));
            assertThat(kibanaRole.indices().allowedIndicesMatcher(IndexAction.NAME).test(mockIndexAbstraction(index)), is(false));
            assertThat(kibanaRole.indices().allowedIndicesMatcher(DeleteAction.NAME).test(mockIndexAbstraction(index)), is(false));
            assertThat(kibanaRole.indices().allowedIndicesMatcher(UpdateSettingsAction.NAME).test(mockIndexAbstraction(index)), is(false));
            assertThat(kibanaRole.indices().allowedIndicesMatcher(SearchAction.NAME).test(mockIndexAbstraction(index)), is(true));
            assertThat(kibanaRole.indices().allowedIndicesMatcher(MultiSearchAction.NAME).test(mockIndexAbstraction(index)), is(true));
            assertThat(kibanaRole.indices().allowedIndicesMatcher(GetAction.NAME).test(mockIndexAbstraction(index)), is(true));
            assertThat(kibanaRole.indices().allowedIndicesMatcher(READ_CROSS_CLUSTER_NAME).test(mockIndexAbstraction(index)), is(true));
        });

        // read-only indices for Endpoint diagnostic information
        Arrays.asList(".logs-endpoint.diagnostic.collection-" + randomAlphaOfLength(randomIntBetween(0, 13))).forEach((index) -> {
            assertThat(kibanaRole.indices().allowedIndicesMatcher("indices:foo").test(mockIndexAbstraction(index)), is(false));
            assertThat(kibanaRole.indices().allowedIndicesMatcher("indices:bar").test(mockIndexAbstraction(index)), is(false));
            assertThat(kibanaRole.indices().allowedIndicesMatcher(GetIndexAction.NAME).test(mockIndexAbstraction(index)), is(true));
            assertThat(kibanaRole.indices().allowedIndicesMatcher(CreateIndexAction.NAME).test(mockIndexAbstraction(index)), is(false));
            assertThat(kibanaRole.indices().allowedIndicesMatcher(IndexAction.NAME).test(mockIndexAbstraction(index)), is(false));
            assertThat(kibanaRole.indices().allowedIndicesMatcher(DeleteAction.NAME).test(mockIndexAbstraction(index)), is(false));
            assertThat(kibanaRole.indices().allowedIndicesMatcher(SearchAction.NAME).test(mockIndexAbstraction(index)), is(true));
            assertThat(kibanaRole.indices().allowedIndicesMatcher(MultiSearchAction.NAME).test(mockIndexAbstraction(index)), is(true));
            assertThat(kibanaRole.indices().allowedIndicesMatcher(GetAction.NAME).test(mockIndexAbstraction(index)), is(true));
            assertThat(kibanaRole.indices().allowedIndicesMatcher(READ_CROSS_CLUSTER_NAME).test(mockIndexAbstraction(index)), is(false));

            // Privileges needed for Fleet package upgrades
            assertThat(kibanaRole.indices().allowedIndicesMatcher(UpdateSettingsAction.NAME).test(mockIndexAbstraction(index)), is(true));
            assertThat(kibanaRole.indices().allowedIndicesMatcher(PutMappingAction.NAME).test(mockIndexAbstraction(index)), is(true));
            assertThat(kibanaRole.indices().allowedIndicesMatcher(RolloverAction.NAME).test(mockIndexAbstraction(index)), is(true));
            // Privileges needed for installing current ILM policy with delete action
            assertThat(kibanaRole.indices().allowedIndicesMatcher(DeleteIndexAction.NAME).test(mockIndexAbstraction(index)), is(true));
        });

        Arrays.asList(
            ".fleet",
            ".fleet-agents",
            ".fleet-actions",
            ".fleet-enrollment-api-keys",
            ".fleet-policies",
            ".fleet-actions-results",
            ".fleet-servers"
        ).forEach(index -> assertAllIndicesAccessAllowed(kibanaRole, index));

        // read-only index for Endpoint specific action responses
        Arrays.asList(".logs-endpoint.action.responses-" + randomAlphaOfLength(randomIntBetween(0, 13))).forEach((index) -> {
            final IndexAbstraction indexAbstraction = mockIndexAbstraction(index);
            assertThat(kibanaRole.indices().allowedIndicesMatcher("indices:foo").test(indexAbstraction), is(false));
            assertThat(kibanaRole.indices().allowedIndicesMatcher("indices:bar").test(indexAbstraction), is(false));
            assertThat(kibanaRole.indices().allowedIndicesMatcher(DeleteIndexAction.NAME).test(indexAbstraction), is(false));
            assertThat(kibanaRole.indices().allowedIndicesMatcher(GetIndexAction.NAME).test(indexAbstraction), is(true));
            assertThat(kibanaRole.indices().allowedIndicesMatcher(CreateIndexAction.NAME).test(indexAbstraction), is(false));
            assertThat(kibanaRole.indices().allowedIndicesMatcher(IndexAction.NAME).test(indexAbstraction), is(false));
            assertThat(kibanaRole.indices().allowedIndicesMatcher(DeleteAction.NAME).test(indexAbstraction), is(false));
            assertThat(kibanaRole.indices().allowedIndicesMatcher(SearchAction.NAME).test(indexAbstraction), is(true));
            assertThat(kibanaRole.indices().allowedIndicesMatcher(MultiSearchAction.NAME).test(indexAbstraction), is(true));
            assertThat(kibanaRole.indices().allowedIndicesMatcher(GetAction.NAME).test(indexAbstraction), is(true));
            assertThat(kibanaRole.indices().allowedIndicesMatcher(READ_CROSS_CLUSTER_NAME).test(indexAbstraction), is(false));
            assertThat(kibanaRole.indices().allowedIndicesMatcher(UpdateSettingsAction.NAME).test(indexAbstraction), is(true));
            assertThat(kibanaRole.indices().allowedIndicesMatcher(PutMappingAction.NAME).test(indexAbstraction), is(true));
            assertThat(kibanaRole.indices().allowedIndicesMatcher(RolloverAction.NAME).test(indexAbstraction), is(true));
        });

        // Index for Endpoint specific actions
        Arrays.asList(".logs-endpoint.actions-" + randomAlphaOfLength(randomIntBetween(0, 13))).forEach((index) -> {
            final IndexAbstraction indexAbstraction = mockIndexAbstraction(index);
            assertThat(kibanaRole.indices().allowedIndicesMatcher("indices:foo").test(indexAbstraction), is(false));
            assertThat(kibanaRole.indices().allowedIndicesMatcher("indices:bar").test(indexAbstraction), is(false));
            assertThat(kibanaRole.indices().allowedIndicesMatcher(DeleteIndexAction.NAME).test(indexAbstraction), is(false));
            assertThat(kibanaRole.indices().allowedIndicesMatcher(GetIndexAction.NAME).test(indexAbstraction), is(true));
            assertThat(kibanaRole.indices().allowedIndicesMatcher(CreateIndexAction.NAME).test(indexAbstraction), is(false));
            assertThat(kibanaRole.indices().allowedIndicesMatcher(IndexAction.NAME).test(indexAbstraction), is(true));
            assertThat(kibanaRole.indices().allowedIndicesMatcher(DeleteAction.NAME).test(indexAbstraction), is(true));
            assertThat(kibanaRole.indices().allowedIndicesMatcher(SearchAction.NAME).test(indexAbstraction), is(true));
            assertThat(kibanaRole.indices().allowedIndicesMatcher(MultiSearchAction.NAME).test(indexAbstraction), is(true));
            assertThat(kibanaRole.indices().allowedIndicesMatcher(GetAction.NAME).test(indexAbstraction), is(true));
            assertThat(kibanaRole.indices().allowedIndicesMatcher(READ_CROSS_CLUSTER_NAME).test(indexAbstraction), is(false));
            assertThat(kibanaRole.indices().allowedIndicesMatcher(UpdateSettingsAction.NAME).test(indexAbstraction), is(true));
            assertThat(kibanaRole.indices().allowedIndicesMatcher(PutMappingAction.NAME).test(indexAbstraction), is(true));
            assertThat(kibanaRole.indices().allowedIndicesMatcher(RolloverAction.NAME).test(indexAbstraction), is(true));
        });

        // Data telemetry reads mappings, metadata and stats of indices
        Arrays.asList(randomAlphaOfLengthBetween(8, 24), "packetbeat-*").forEach((index) -> {
            logger.info("index name [{}]", index);
            assertThat(kibanaRole.indices().allowedIndicesMatcher(IndicesStatsAction.NAME).test(mockIndexAbstraction(index)), is(true));
            assertViewIndexMetadata(kibanaRole, index);

            assertThat(kibanaRole.indices().allowedIndicesMatcher("indices:foo").test(mockIndexAbstraction(index)), is(false));
            assertThat(kibanaRole.indices().allowedIndicesMatcher("indices:bar").test(mockIndexAbstraction(index)), is(false));
            assertThat(kibanaRole.indices().allowedIndicesMatcher(DeleteIndexAction.NAME).test(mockIndexAbstraction(index)), is(false));
            assertThat(kibanaRole.indices().allowedIndicesMatcher(CreateIndexAction.NAME).test(mockIndexAbstraction(index)), is(false));
            assertThat(kibanaRole.indices().allowedIndicesMatcher(IndexAction.NAME).test(mockIndexAbstraction(index)), is(false));
            assertThat(kibanaRole.indices().allowedIndicesMatcher(DeleteAction.NAME).test(mockIndexAbstraction(index)), is(false));
            assertThat(kibanaRole.indices().allowedIndicesMatcher(UpdateSettingsAction.NAME).test(mockIndexAbstraction(index)), is(false));
            assertThat(kibanaRole.indices().allowedIndicesMatcher(SearchAction.NAME).test(mockIndexAbstraction(index)), is(false));
            assertThat(kibanaRole.indices().allowedIndicesMatcher(MultiSearchAction.NAME).test(mockIndexAbstraction(index)), is(false));
            assertThat(kibanaRole.indices().allowedIndicesMatcher(GetAction.NAME).test(mockIndexAbstraction(index)), is(false));
            assertThat(kibanaRole.indices().allowedIndicesMatcher(READ_CROSS_CLUSTER_NAME).test(mockIndexAbstraction(index)), is(false));
        });

        // Data telemetry does not have access to system indices that aren't specified
        List.of(".watches", ".geoip_databases", ".logstash", ".snapshot-blob-cache").forEach((index) -> {
            logger.info("index name [{}]", index);
            assertThat(kibanaRole.indices().allowedIndicesMatcher(GetIndexAction.NAME).test(mockIndexAbstraction(index)), is(false));
            assertThat(kibanaRole.indices().allowedIndicesMatcher(GetMappingsAction.NAME).test(mockIndexAbstraction(index)), is(false));
            assertThat(kibanaRole.indices().allowedIndicesMatcher(IndicesStatsAction.NAME).test(mockIndexAbstraction(index)), is(false));
            assertThat(kibanaRole.indices().allowedIndicesMatcher("indices:foo").test(mockIndexAbstraction(index)), is(false));
            assertThat(kibanaRole.indices().allowedIndicesMatcher("indices:bar").test(mockIndexAbstraction(index)), is(false));
            assertThat(kibanaRole.indices().allowedIndicesMatcher(READ_CROSS_CLUSTER_NAME).test(mockIndexAbstraction(index)), is(false));
        });

        // Data telemetry does not have access to security and async search
        RestrictedIndicesNames.RESTRICTED_NAMES.forEach((index) -> {
            logger.info("index name [{}]", index);
            assertThat(kibanaRole.indices().allowedIndicesMatcher(GetIndexAction.NAME).test(mockIndexAbstraction(index)), is(false));
            assertThat(kibanaRole.indices().allowedIndicesMatcher(GetMappingsAction.NAME).test(mockIndexAbstraction(index)), is(false));
            assertThat(kibanaRole.indices().allowedIndicesMatcher(IndicesStatsAction.NAME).test(mockIndexAbstraction(index)), is(false));
            assertThat(kibanaRole.indices().allowedIndicesMatcher("indices:foo").test(mockIndexAbstraction(index)), is(false));
            assertThat(kibanaRole.indices().allowedIndicesMatcher("indices:bar").test(mockIndexAbstraction(index)), is(false));
            assertThat(kibanaRole.indices().allowedIndicesMatcher(READ_CROSS_CLUSTER_NAME).test(mockIndexAbstraction(index)), is(false));
        });

        // read-only datastream for Endpoint policy responses
        Arrays.asList("metrics-endpoint.policy-" + randomAlphaOfLength(randomIntBetween(0, 13))).forEach((index) -> {
            final IndexAbstraction indexAbstraction = mockIndexAbstraction(index);
            assertThat(kibanaRole.indices().allowedIndicesMatcher("indices:foo").test(indexAbstraction), is(false));
            assertThat(kibanaRole.indices().allowedIndicesMatcher("indices:bar").test(indexAbstraction), is(false));
            assertThat(kibanaRole.indices().allowedIndicesMatcher(DeleteIndexAction.NAME).test(indexAbstraction), is(false));
            assertThat(kibanaRole.indices().allowedIndicesMatcher(GetIndexAction.NAME).test(indexAbstraction), is(true));
            assertThat(kibanaRole.indices().allowedIndicesMatcher(CreateIndexAction.NAME).test(indexAbstraction), is(false));
            assertThat(kibanaRole.indices().allowedIndicesMatcher(IndexAction.NAME).test(indexAbstraction), is(false));
            assertThat(kibanaRole.indices().allowedIndicesMatcher(DeleteAction.NAME).test(indexAbstraction), is(false));
            assertThat(kibanaRole.indices().allowedIndicesMatcher(SearchAction.NAME).test(indexAbstraction), is(true));
            assertThat(kibanaRole.indices().allowedIndicesMatcher(MultiSearchAction.NAME).test(indexAbstraction), is(true));
            assertThat(kibanaRole.indices().allowedIndicesMatcher(GetAction.NAME).test(indexAbstraction), is(true));
            assertThat(kibanaRole.indices().allowedIndicesMatcher(READ_CROSS_CLUSTER_NAME).test(indexAbstraction), is(false));
            assertThat(kibanaRole.indices().allowedIndicesMatcher(UpdateSettingsAction.NAME).test(indexAbstraction), is(true));
            assertThat(kibanaRole.indices().allowedIndicesMatcher(PutMappingAction.NAME).test(indexAbstraction), is(true));
            assertThat(kibanaRole.indices().allowedIndicesMatcher(RolloverAction.NAME).test(indexAbstraction), is(true));
        });

        // read-only datastream for Endpoint metrics
        Arrays.asList("metrics-endpoint.metrics-" + randomAlphaOfLength(randomIntBetween(0, 13))).forEach((index) -> {
            final IndexAbstraction indexAbstraction = mockIndexAbstraction(index);
            assertThat(kibanaRole.indices().allowedIndicesMatcher("indices:foo").test(indexAbstraction), is(false));
            assertThat(kibanaRole.indices().allowedIndicesMatcher("indices:bar").test(indexAbstraction), is(false));
            assertThat(kibanaRole.indices().allowedIndicesMatcher(DeleteIndexAction.NAME).test(indexAbstraction), is(false));
            assertThat(kibanaRole.indices().allowedIndicesMatcher(GetIndexAction.NAME).test(indexAbstraction), is(true));
            assertThat(kibanaRole.indices().allowedIndicesMatcher(CreateIndexAction.NAME).test(indexAbstraction), is(false));
            assertThat(kibanaRole.indices().allowedIndicesMatcher(IndexAction.NAME).test(indexAbstraction), is(false));
            assertThat(kibanaRole.indices().allowedIndicesMatcher(DeleteAction.NAME).test(indexAbstraction), is(false));
            assertThat(kibanaRole.indices().allowedIndicesMatcher(SearchAction.NAME).test(indexAbstraction), is(true));
            assertThat(kibanaRole.indices().allowedIndicesMatcher(MultiSearchAction.NAME).test(indexAbstraction), is(true));
            assertThat(kibanaRole.indices().allowedIndicesMatcher(GetAction.NAME).test(indexAbstraction), is(true));
            assertThat(kibanaRole.indices().allowedIndicesMatcher(READ_CROSS_CLUSTER_NAME).test(indexAbstraction), is(false));
            assertThat(kibanaRole.indices().allowedIndicesMatcher(UpdateSettingsAction.NAME).test(indexAbstraction), is(true));
            assertThat(kibanaRole.indices().allowedIndicesMatcher(PutMappingAction.NAME).test(indexAbstraction), is(true));
            assertThat(kibanaRole.indices().allowedIndicesMatcher(RolloverAction.NAME).test(indexAbstraction), is(true));
        });

        // Beats management index
        final String index = ".management-beats";
        assertThat(kibanaRole.indices().allowedIndicesMatcher("indices:foo").test(mockIndexAbstraction(index)), is(false));
        assertThat(kibanaRole.indices().allowedIndicesMatcher("indices:bar").test(mockIndexAbstraction(index)), is(false));
        assertThat(kibanaRole.indices().allowedIndicesMatcher(DeleteIndexAction.NAME).test(mockIndexAbstraction(index)), is(false));
        assertThat(kibanaRole.indices().allowedIndicesMatcher(CreateIndexAction.NAME).test(mockIndexAbstraction(index)), is(true));
        assertThat(kibanaRole.indices().allowedIndicesMatcher(IndexAction.NAME).test(mockIndexAbstraction(index)), is(true));
        assertThat(kibanaRole.indices().allowedIndicesMatcher(DeleteAction.NAME).test(mockIndexAbstraction(index)), is(true));
        assertThat(kibanaRole.indices().allowedIndicesMatcher(UpdateSettingsAction.NAME).test(mockIndexAbstraction(index)), is(false));
        assertThat(kibanaRole.indices().allowedIndicesMatcher(SearchAction.NAME).test(mockIndexAbstraction(index)), is(true));
        assertThat(kibanaRole.indices().allowedIndicesMatcher(MultiSearchAction.NAME).test(mockIndexAbstraction(index)), is(true));
        assertThat(kibanaRole.indices().allowedIndicesMatcher(GetAction.NAME).test(mockIndexAbstraction(index)), is(true));
        assertThat(kibanaRole.indices().allowedIndicesMatcher(READ_CROSS_CLUSTER_NAME).test(mockIndexAbstraction(index)), is(false));

        assertNoAccessAllowed(kibanaRole, RestrictedIndicesNames.RESTRICTED_NAMES);
        assertNoAccessAllowed(kibanaRole, XPackPlugin.ASYNC_RESULTS_INDEX + randomAlphaOfLengthBetween(0, 2));

        // Fleet package upgrade
        // 1. Pipeline
        Arrays.asList(
            GetPipelineAction.NAME,
            PutPipelineAction.NAME,
            DeletePipelineAction.NAME,
            SimulatePipelineAction.NAME,
            "cluster:admin/ingest/pipeline/" + randomAlphaOfLengthBetween(3, 8)
        ).forEach(action -> assertThat(kibanaRole.cluster().check(action, request, authentication), is(true)));

        // 2. ILM
        Arrays.asList(
            StartILMAction.NAME,
            DeleteLifecycleAction.NAME,
            GetLifecycleAction.NAME,
            GetStatusAction.NAME,
            MoveToStepAction.NAME,
            PutLifecycleAction.NAME,
            StopILMAction.NAME,
            "cluster:admin/ilm/" + randomAlphaOfLengthBetween(3, 8)
        ).forEach(action -> assertThat(kibanaRole.cluster().check(action, request, authentication), is(true)));

        // 3. Fleet data indices
        Arrays.asList(
            "logs-" + randomAlphaOfLengthBetween(3, 8),
            "metrics-" + randomAlphaOfLengthBetween(3, 8),
            "synthetics-" + randomAlphaOfLengthBetween(3, 8),
            "traces-" + randomAlphaOfLengthBetween(3, 8),
            // Hidden data indices for endpoint package
            ".logs-endpoint.action.responses-" + randomAlphaOfLengthBetween(3, 8),
            ".logs-endpoint.diagnostic.collection-" + randomAlphaOfLengthBetween(3, 8),
            ".logs-endpoint.actions-" + randomAlphaOfLengthBetween(3, 8)
        ).forEach(indexName -> {
            logger.info("index name [{}]", indexName);
            final IndexAbstraction indexAbstraction = mockIndexAbstraction(indexName);
            assertThat(kibanaRole.indices().allowedIndicesMatcher(UpdateSettingsAction.NAME).test(indexAbstraction), is(true));
            assertThat(kibanaRole.indices().allowedIndicesMatcher(PutMappingAction.NAME).test(indexAbstraction), is(true));
            assertThat(kibanaRole.indices().allowedIndicesMatcher(RolloverAction.NAME).test(indexAbstraction), is(true));

            // Implied by the overall view_index_metadata and monitor privilege
            assertViewIndexMetadata(kibanaRole, indexName);
            assertThat(
                kibanaRole.indices().allowedIndicesMatcher("indices:monitor/" + randomAlphaOfLengthBetween(3, 8)).test(indexAbstraction),
                is(true)
            );

            final boolean isAlsoAutoCreateIndex = indexName.startsWith(".logs-endpoint.actions-");
            assertThat(kibanaRole.indices().allowedIndicesMatcher(CreateIndexAction.NAME).test(indexAbstraction), is(false));
            assertThat(kibanaRole.indices().allowedIndicesMatcher(AutoCreateAction.NAME).test(indexAbstraction), is(isAlsoAutoCreateIndex));
            assertThat(kibanaRole.indices().allowedIndicesMatcher(CreateDataStreamAction.NAME).test(indexAbstraction), is(false));
            assertThat(kibanaRole.indices().allowedIndicesMatcher(IndexAction.NAME).test(indexAbstraction), is(isAlsoAutoCreateIndex));
            assertThat(kibanaRole.indices().allowedIndicesMatcher(DeleteAction.NAME).test(indexAbstraction), is(isAlsoAutoCreateIndex));

            // Endpoint diagnostic and actions data streams also have read access, all others should not.
            final boolean isAlsoReadIndex = indexName.startsWith(".logs-endpoint.diagnostic.collection-")
                || indexName.startsWith(".logs-endpoint.actions-")
                || indexName.startsWith(".logs-endpoint.action.responses-");
            assertThat(kibanaRole.indices().allowedIndicesMatcher(GetAction.NAME).test(indexAbstraction), is(isAlsoReadIndex));
            assertThat(kibanaRole.indices().allowedIndicesMatcher(SearchAction.NAME).test(indexAbstraction), is(isAlsoReadIndex));
            assertThat(kibanaRole.indices().allowedIndicesMatcher(MultiSearchAction.NAME).test(indexAbstraction), is(isAlsoReadIndex));

            // Endpoint diagnostic and sampled traces data streams also have an ILM policy with a delete action, all others should not.
            final boolean isAlsoIlmDeleteIndex = indexName.startsWith(".logs-endpoint.diagnostic.collection-")
                || indexName.startsWith("traces-apm.sampled-");
            assertThat(kibanaRole.indices().allowedIndicesMatcher(DeleteIndexAction.NAME).test(indexAbstraction), is(isAlsoIlmDeleteIndex));
        });

        // 4. Transform for endpoint package
        Arrays.asList(
            PreviewTransformAction.NAME,
            DeleteTransformAction.NAME,
            GetTransformAction.NAME,
            GetTransformStatsAction.NAME,
            PutTransformAction.NAME,
            StartTransformAction.NAME,
            StopTransformAction.NAME,
            UpdateTransformAction.NAME,
            ValidateTransformAction.NAME,
            "cluster:admin/data_frame/" + randomAlphaOfLengthBetween(3, 8),
            "cluster:monitor/data_frame/" + randomAlphaOfLengthBetween(3, 8),
            "cluster:admin/transform/" + randomAlphaOfLengthBetween(3, 8),
            "cluster:monitor/transform/" + randomAlphaOfLengthBetween(3, 8)
        ).forEach(action -> assertThat(kibanaRole.cluster().check(action, request, authentication), is(true)));

        Arrays.asList(
            "metrics-endpoint.metadata_current_default",
            ".metrics-endpoint.metadata_current_default",
            ".metrics-endpoint.metadata_united_default"
        ).forEach(indexName -> {
            logger.info("index name [{}]", indexName);
            final IndexAbstraction indexAbstraction = mockIndexAbstraction(indexName);
            // Allow indexing
            assertThat(kibanaRole.indices().allowedIndicesMatcher(SearchAction.NAME).test(indexAbstraction), is(true));
            assertThat(kibanaRole.indices().allowedIndicesMatcher(GetAction.NAME).test(indexAbstraction), is(true));
            assertThat(kibanaRole.indices().allowedIndicesMatcher(IndexAction.NAME).test(indexAbstraction), is(true));
            assertThat(kibanaRole.indices().allowedIndicesMatcher(UpdateAction.NAME).test(indexAbstraction), is(true));
            assertThat(kibanaRole.indices().allowedIndicesMatcher(BulkAction.NAME).test(indexAbstraction), is(true));
            // Allow create and delete index
            assertThat(kibanaRole.indices().allowedIndicesMatcher(CreateIndexAction.NAME).test(indexAbstraction), is(true));
            assertThat(kibanaRole.indices().allowedIndicesMatcher(AutoCreateAction.NAME).test(indexAbstraction), is(true));
            assertThat(kibanaRole.indices().allowedIndicesMatcher(CreateDataStreamAction.NAME).test(indexAbstraction), is(true));
            assertThat(kibanaRole.indices().allowedIndicesMatcher(DeleteIndexAction.NAME).test(indexAbstraction), is(true));
            assertThat(kibanaRole.indices().allowedIndicesMatcher(DeleteDataStreamAction.NAME).test(indexAbstraction), is(true));

            // Implied by the overall view_index_metadata and monitor privilege
            assertViewIndexMetadata(kibanaRole, indexName);
            assertThat(
                kibanaRole.indices().allowedIndicesMatcher("indices:monitor/" + randomAlphaOfLengthBetween(3, 8)).test(indexAbstraction),
                is(true)
            );

            // Granted by bwc for index privilege
            assertThat(
                kibanaRole.indices().allowedIndicesMatcher(PutMappingAction.NAME).test(indexAbstraction),
                is(indexAbstraction.getType() != IndexAbstraction.Type.DATA_STREAM)
            );

            // Deny deleting documents and modifying the index settings
            assertThat(kibanaRole.indices().allowedIndicesMatcher(DeleteAction.NAME).test(indexAbstraction), is(false));
            assertThat(kibanaRole.indices().allowedIndicesMatcher(UpdateSettingsAction.NAME).test(indexAbstraction), is(false));
            assertThat(kibanaRole.indices().allowedIndicesMatcher(RolloverAction.NAME).test(indexAbstraction), is(false));
        });

        // Ensure privileges necessary for ILM policies in APM & Endpoint packages
        Arrays.asList(
            "metrics-apm.app-" + randomAlphaOfLengthBetween(3, 8),
            "metrics-apm.internal-" + randomAlphaOfLengthBetween(3, 8),
            "metrics-apm.profiling-" + randomAlphaOfLengthBetween(3, 8),
            "logs-apm.error_logs-" + randomAlphaOfLengthBetween(3, 8),
            "traces-apm-" + randomAlphaOfLengthBetween(3, 8)
        ).forEach(indexName -> {
            logger.info("index name [{}]", indexName);
            final IndexAbstraction indexAbstraction = mockIndexAbstraction(indexName);

            assertThat(kibanaRole.indices().allowedIndicesMatcher(UpdateSettingsAction.NAME).test(indexAbstraction), is(true));
            assertThat(kibanaRole.indices().allowedIndicesMatcher(RolloverAction.NAME).test(indexAbstraction), is(true));
        });
        Arrays.asList(
            ".logs-endpoint.diagnostic.collection-" + randomAlphaOfLengthBetween(3, 8),
            "traces-apm.sampled-" + randomAlphaOfLengthBetween(3, 8)
        ).forEach(indexName -> {
            logger.info("index name [{}]", indexName);
            final IndexAbstraction indexAbstraction = mockIndexAbstraction(indexName);

            assertThat(kibanaRole.indices().allowedIndicesMatcher(DeleteIndexAction.NAME).test(indexAbstraction), is(true));
            assertThat(kibanaRole.indices().allowedIndicesMatcher(RolloverAction.NAME).test(indexAbstraction), is(true));
        });
    }

    public void testKibanaAdminRole() {
        final TransportRequest request = mock(TransportRequest.class);
        final Authentication authentication = mock(Authentication.class);

        RoleDescriptor roleDescriptor = new ReservedRolesStore().roleDescriptor("kibana_admin");
        assertNotNull(roleDescriptor);
        assertThat(roleDescriptor.getMetadata(), hasEntry("_reserved", true));
        assertThat(roleDescriptor.getMetadata(), not(hasEntry("_deprecated", true)));

        Role kibanaAdminRole = Role.builder(roleDescriptor, null, RESTRICTED_INDICES_AUTOMATON).build();
        assertThat(kibanaAdminRole.cluster().check(ClusterHealthAction.NAME, request, authentication), is(false));
        assertThat(kibanaAdminRole.cluster().check(ClusterStateAction.NAME, request, authentication), is(false));
        assertThat(kibanaAdminRole.cluster().check(ClusterStatsAction.NAME, request, authentication), is(false));
        assertThat(kibanaAdminRole.cluster().check(PutIndexTemplateAction.NAME, request, authentication), is(false));
        assertThat(kibanaAdminRole.cluster().check(ClusterRerouteAction.NAME, request, authentication), is(false));
        assertThat(kibanaAdminRole.cluster().check(ClusterUpdateSettingsAction.NAME, request, authentication), is(false));
        assertThat(kibanaAdminRole.cluster().check(MonitoringBulkAction.NAME, request, authentication), is(false));
        assertThat(kibanaAdminRole.cluster().check(DelegatePkiAuthenticationAction.NAME, request, authentication), is(false));

        assertThat(kibanaAdminRole.runAs().check(randomAlphaOfLengthBetween(1, 12)), is(false));

        assertThat(kibanaAdminRole.indices().allowedIndicesMatcher(IndexAction.NAME).test(mockIndexAbstraction("foo")), is(false));
        assertThat(kibanaAdminRole.indices().allowedIndicesMatcher(IndexAction.NAME).test(mockIndexAbstraction(".reporting")), is(false));
        assertThat(
            kibanaAdminRole.indices().allowedIndicesMatcher("indices:foo").test(mockIndexAbstraction(randomAlphaOfLengthBetween(8, 24))),
            is(false)
        );

        final String randomApplication = "kibana-" + randomAlphaOfLengthBetween(8, 24);
        assertThat(kibanaAdminRole.application().grants(new ApplicationPrivilege(randomApplication, "app-random", "all"), "*"), is(false));

        final String application = "kibana-.kibana";
        assertThat(kibanaAdminRole.application().grants(new ApplicationPrivilege(application, "app-foo", "foo"), "*"), is(false));
        assertThat(kibanaAdminRole.application().grants(new ApplicationPrivilege(application, "app-all", "all"), "*"), is(true));

        final String applicationWithRandomIndex = "kibana-.kibana_" + randomAlphaOfLengthBetween(8, 24);
        assertThat(
            kibanaAdminRole.application().grants(new ApplicationPrivilege(applicationWithRandomIndex, "app-random-index", "all"), "*"),
            is(false)
        );

        assertNoAccessAllowed(kibanaAdminRole, RestrictedIndicesNames.RESTRICTED_NAMES);
    }

    public void testKibanaUserRole() {
        final TransportRequest request = mock(TransportRequest.class);
        final Authentication authentication = mock(Authentication.class);

        RoleDescriptor roleDescriptor = new ReservedRolesStore().roleDescriptor("kibana_user");
        assertNotNull(roleDescriptor);
        assertThat(roleDescriptor.getMetadata(), hasEntry("_reserved", true));
        assertThat(roleDescriptor.getMetadata(), hasEntry("_deprecated", true));

        Role kibanaUserRole = Role.builder(roleDescriptor, null, RESTRICTED_INDICES_AUTOMATON).build();
        assertThat(kibanaUserRole.cluster().check(ClusterHealthAction.NAME, request, authentication), is(false));
        assertThat(kibanaUserRole.cluster().check(ClusterStateAction.NAME, request, authentication), is(false));
        assertThat(kibanaUserRole.cluster().check(ClusterStatsAction.NAME, request, authentication), is(false));
        assertThat(kibanaUserRole.cluster().check(PutIndexTemplateAction.NAME, request, authentication), is(false));
        assertThat(kibanaUserRole.cluster().check(ClusterRerouteAction.NAME, request, authentication), is(false));
        assertThat(kibanaUserRole.cluster().check(ClusterUpdateSettingsAction.NAME, request, authentication), is(false));
        assertThat(kibanaUserRole.cluster().check(MonitoringBulkAction.NAME, request, authentication), is(false));
        assertThat(kibanaUserRole.cluster().check(DelegatePkiAuthenticationAction.NAME, request, authentication), is(false));

        assertThat(kibanaUserRole.runAs().check(randomAlphaOfLengthBetween(1, 12)), is(false));

        assertThat(kibanaUserRole.indices().allowedIndicesMatcher(IndexAction.NAME).test(mockIndexAbstraction("foo")), is(false));
        assertThat(kibanaUserRole.indices().allowedIndicesMatcher(IndexAction.NAME).test(mockIndexAbstraction(".reporting")), is(false));
        assertThat(
            kibanaUserRole.indices().allowedIndicesMatcher("indices:foo").test(mockIndexAbstraction(randomAlphaOfLengthBetween(8, 24))),
            is(false)
        );

        final String randomApplication = "kibana-" + randomAlphaOfLengthBetween(8, 24);
        assertThat(kibanaUserRole.application().grants(new ApplicationPrivilege(randomApplication, "app-random", "all"), "*"), is(false));

        final String application = "kibana-.kibana";
        assertThat(kibanaUserRole.application().grants(new ApplicationPrivilege(application, "app-foo", "foo"), "*"), is(false));
        assertThat(kibanaUserRole.application().grants(new ApplicationPrivilege(application, "app-all", "all"), "*"), is(true));

        final String applicationWithRandomIndex = "kibana-.kibana_" + randomAlphaOfLengthBetween(8, 24);
        assertThat(
            kibanaUserRole.application().grants(new ApplicationPrivilege(applicationWithRandomIndex, "app-random-index", "all"), "*"),
            is(false)
        );

        assertNoAccessAllowed(kibanaUserRole, RestrictedIndicesNames.RESTRICTED_NAMES);
        assertNoAccessAllowed(kibanaUserRole, XPackPlugin.ASYNC_RESULTS_INDEX + randomAlphaOfLengthBetween(0, 2));
    }

    public void testMonitoringUserRole() {
        final TransportRequest request = mock(TransportRequest.class);
        final Authentication authentication = mock(Authentication.class);

        RoleDescriptor roleDescriptor = new ReservedRolesStore().roleDescriptor("monitoring_user");
        assertNotNull(roleDescriptor);
        assertThat(roleDescriptor.getMetadata(), hasEntry("_reserved", true));

        Role monitoringUserRole = Role.builder(roleDescriptor, null, RESTRICTED_INDICES_AUTOMATON).build();
        assertThat(monitoringUserRole.cluster().check(MainAction.NAME, request, authentication), is(true));
        assertThat(monitoringUserRole.cluster().check(XPackInfoAction.NAME, request, authentication), is(true));
        assertThat(monitoringUserRole.cluster().check(RemoteInfoAction.NAME, request, authentication), is(true));
        assertThat(monitoringUserRole.cluster().check(ClusterHealthAction.NAME, request, authentication), is(false));
        assertThat(monitoringUserRole.cluster().check(ClusterStateAction.NAME, request, authentication), is(false));
        assertThat(monitoringUserRole.cluster().check(ClusterStatsAction.NAME, request, authentication), is(false));
        assertThat(monitoringUserRole.cluster().check(PutIndexTemplateAction.NAME, request, authentication), is(false));
        assertThat(monitoringUserRole.cluster().check(ClusterRerouteAction.NAME, request, authentication), is(false));
        assertThat(monitoringUserRole.cluster().check(ClusterUpdateSettingsAction.NAME, request, authentication), is(false));
        assertThat(monitoringUserRole.cluster().check(MonitoringBulkAction.NAME, request, authentication), is(false));
        assertThat(monitoringUserRole.cluster().check(DelegatePkiAuthenticationAction.NAME, request, authentication), is(false));

        assertThat(monitoringUserRole.runAs().check(randomAlphaOfLengthBetween(1, 12)), is(false));

        assertThat(monitoringUserRole.indices().allowedIndicesMatcher(SearchAction.NAME).test(mockIndexAbstraction("foo")), is(false));
        assertThat(
            monitoringUserRole.indices().allowedIndicesMatcher(SearchAction.NAME).test(mockIndexAbstraction(".reporting")),
            is(false)
        );
        assertThat(monitoringUserRole.indices().allowedIndicesMatcher(SearchAction.NAME).test(mockIndexAbstraction(".kibana")), is(false));
        assertThat(
            monitoringUserRole.indices().allowedIndicesMatcher("indices:foo").test(mockIndexAbstraction(randomAlphaOfLengthBetween(8, 24))),
            is(false)
        );
        assertThat(
            monitoringUserRole.indices().allowedIndicesMatcher(READ_CROSS_CLUSTER_NAME).test(mockIndexAbstraction("foo")),
            is(false)
        );
        assertThat(
            monitoringUserRole.indices().allowedIndicesMatcher(READ_CROSS_CLUSTER_NAME).test(mockIndexAbstraction(".reporting")),
            is(false)
        );
        assertThat(
            monitoringUserRole.indices().allowedIndicesMatcher(READ_CROSS_CLUSTER_NAME).test(mockIndexAbstraction(".kibana")),
            is(false)
        );

        final String index = ".monitoring-" + randomAlphaOfLength(randomIntBetween(0, 13));
        assertThat(monitoringUserRole.indices().allowedIndicesMatcher("indices:foo").test(mockIndexAbstraction(index)), is(false));
        assertThat(monitoringUserRole.indices().allowedIndicesMatcher("indices:bar").test(mockIndexAbstraction(index)), is(false));
        assertThat(monitoringUserRole.indices().allowedIndicesMatcher(DeleteIndexAction.NAME).test(mockIndexAbstraction(index)), is(false));
        assertThat(monitoringUserRole.indices().allowedIndicesMatcher(CreateIndexAction.NAME).test(mockIndexAbstraction(index)), is(false));
        assertThat(monitoringUserRole.indices().allowedIndicesMatcher(IndexAction.NAME).test(mockIndexAbstraction(index)), is(false));
        assertThat(monitoringUserRole.indices().allowedIndicesMatcher(DeleteAction.NAME).test(mockIndexAbstraction(index)), is(false));
        assertThat(
            monitoringUserRole.indices().allowedIndicesMatcher(UpdateSettingsAction.NAME).test(mockIndexAbstraction(index)),
            is(false)
        );
        assertThat(monitoringUserRole.indices().allowedIndicesMatcher(SearchAction.NAME).test(mockIndexAbstraction(index)), is(true));
        assertThat(monitoringUserRole.indices().allowedIndicesMatcher(GetAction.NAME).test(mockIndexAbstraction(index)), is(true));
        assertThat(monitoringUserRole.indices().allowedIndicesMatcher(READ_CROSS_CLUSTER_NAME).test(mockIndexAbstraction(index)), is(true));

        assertNoAccessAllowed(monitoringUserRole, RestrictedIndicesNames.RESTRICTED_NAMES);
        assertNoAccessAllowed(monitoringUserRole, XPackPlugin.ASYNC_RESULTS_INDEX + randomAlphaOfLengthBetween(0, 2));

        final String kibanaApplicationWithRandomIndex = "kibana-" + randomFrom(randomAlphaOfLengthBetween(8, 24), ".kibana");
        assertThat(
            monitoringUserRole.application().grants(new ApplicationPrivilege(kibanaApplicationWithRandomIndex, "app-foo", "foo"), "*"),
            is(false)
        );
        assertThat(
            monitoringUserRole.application()
                .grants(new ApplicationPrivilege(kibanaApplicationWithRandomIndex, "app-reserved_monitoring", "reserved_monitoring"), "*"),
            is(true)
        );

        final String otherApplication = "logstash-" + randomAlphaOfLengthBetween(8, 24);
        assertThat(monitoringUserRole.application().grants(new ApplicationPrivilege(otherApplication, "app-foo", "foo"), "*"), is(false));
        assertThat(
            monitoringUserRole.application()
                .grants(new ApplicationPrivilege(otherApplication, "app-reserved_monitoring", "reserved_monitoring"), "*"),
            is(false)
        );
    }

    public void testRemoteMonitoringAgentRole() {
        final TransportRequest request = mock(TransportRequest.class);
        final Authentication authentication = mock(Authentication.class);

        RoleDescriptor roleDescriptor = new ReservedRolesStore().roleDescriptor("remote_monitoring_agent");
        assertNotNull(roleDescriptor);
        assertThat(roleDescriptor.getMetadata(), hasEntry("_reserved", true));

        Role remoteMonitoringAgentRole = Role.builder(roleDescriptor, null, RESTRICTED_INDICES_AUTOMATON).build();
        assertThat(remoteMonitoringAgentRole.cluster().check(ClusterHealthAction.NAME, request, authentication), is(true));
        assertThat(remoteMonitoringAgentRole.cluster().check(ClusterStateAction.NAME, request, authentication), is(true));
        assertThat(remoteMonitoringAgentRole.cluster().check(ClusterStatsAction.NAME, request, authentication), is(true));
        assertThat(remoteMonitoringAgentRole.cluster().check(PutIndexTemplateAction.NAME, request, authentication), is(true));
        assertThat(remoteMonitoringAgentRole.cluster().check(ClusterRerouteAction.NAME, request, authentication), is(false));
        assertThat(remoteMonitoringAgentRole.cluster().check(ClusterUpdateSettingsAction.NAME, request, authentication), is(false));
        assertThat(remoteMonitoringAgentRole.cluster().check(MonitoringBulkAction.NAME, request, authentication), is(false));
        assertThat(remoteMonitoringAgentRole.cluster().check(GetWatchAction.NAME, request, authentication), is(true));
        assertThat(remoteMonitoringAgentRole.cluster().check(PutWatchAction.NAME, request, authentication), is(true));
        assertThat(remoteMonitoringAgentRole.cluster().check(DeleteWatchAction.NAME, request, authentication), is(true));
        assertThat(remoteMonitoringAgentRole.cluster().check(ExecuteWatchAction.NAME, request, authentication), is(false));
        assertThat(remoteMonitoringAgentRole.cluster().check(AckWatchAction.NAME, request, authentication), is(false));
        assertThat(remoteMonitoringAgentRole.cluster().check(ActivateWatchAction.NAME, request, authentication), is(false));
        assertThat(remoteMonitoringAgentRole.cluster().check(WatcherServiceAction.NAME, request, authentication), is(false));
        assertThat(remoteMonitoringAgentRole.cluster().check(DelegatePkiAuthenticationAction.NAME, request, authentication), is(false));
        // ILM
        assertThat(remoteMonitoringAgentRole.cluster().check(GetLifecycleAction.NAME, request, authentication), is(true));
        assertThat(remoteMonitoringAgentRole.cluster().check(PutLifecycleAction.NAME, request, authentication), is(true));

        // we get this from the cluster:monitor privilege
        assertThat(remoteMonitoringAgentRole.cluster().check(WatcherStatsAction.NAME, request, authentication), is(true));

        assertThat(remoteMonitoringAgentRole.runAs().check(randomAlphaOfLengthBetween(1, 12)), is(false));

        assertThat(
            remoteMonitoringAgentRole.indices().allowedIndicesMatcher(SearchAction.NAME).test(mockIndexAbstraction("foo")),
            is(false)
        );
        assertThat(
            remoteMonitoringAgentRole.indices().allowedIndicesMatcher(SearchAction.NAME).test(mockIndexAbstraction(".reporting")),
            is(false)
        );
        assertThat(
            remoteMonitoringAgentRole.indices().allowedIndicesMatcher(SearchAction.NAME).test(mockIndexAbstraction(".kibana")),
            is(false)
        );
        assertThat(
            remoteMonitoringAgentRole.indices()
                .allowedIndicesMatcher("indices:foo")
                .test(mockIndexAbstraction(randomAlphaOfLengthBetween(8, 24))),
            is(false)
        );

        final String monitoringIndex = ".monitoring-" + randomAlphaOfLength(randomIntBetween(0, 13));
        assertThat(
            remoteMonitoringAgentRole.indices().allowedIndicesMatcher("indices:foo").test(mockIndexAbstraction(monitoringIndex)),
            is(true)
        );
        assertThat(
            remoteMonitoringAgentRole.indices().allowedIndicesMatcher("indices:bar").test(mockIndexAbstraction(monitoringIndex)),
            is(true)
        );
        assertThat(
            remoteMonitoringAgentRole.indices().allowedIndicesMatcher(DeleteIndexAction.NAME).test(mockIndexAbstraction(monitoringIndex)),
            is(true)
        );
        assertThat(
            remoteMonitoringAgentRole.indices().allowedIndicesMatcher(CreateIndexAction.NAME).test(mockIndexAbstraction(monitoringIndex)),
            is(true)
        );
        assertThat(
            remoteMonitoringAgentRole.indices().allowedIndicesMatcher(IndexAction.NAME).test(mockIndexAbstraction(monitoringIndex)),
            is(true)
        );
        assertThat(
            remoteMonitoringAgentRole.indices().allowedIndicesMatcher(DeleteAction.NAME).test(mockIndexAbstraction(monitoringIndex)),
            is(true)
        );
        assertThat(
            remoteMonitoringAgentRole.indices()
                .allowedIndicesMatcher(UpdateSettingsAction.NAME)
                .test(mockIndexAbstraction(monitoringIndex)),
            is(true)
        );
        assertThat(
            remoteMonitoringAgentRole.indices().allowedIndicesMatcher(SearchAction.NAME).test(mockIndexAbstraction(monitoringIndex)),
            is(true)
        );
        assertThat(
            remoteMonitoringAgentRole.indices().allowedIndicesMatcher(GetAction.NAME).test(mockIndexAbstraction(monitoringIndex)),
            is(true)
        );
        assertThat(
            remoteMonitoringAgentRole.indices().allowedIndicesMatcher(GetIndexAction.NAME).test(mockIndexAbstraction(monitoringIndex)),
            is(true)
        );

        final String metricbeatIndex = "metricbeat-" + randomAlphaOfLength(randomIntBetween(0, 13));
        assertThat(
            remoteMonitoringAgentRole.indices().allowedIndicesMatcher("indices:foo").test(mockIndexAbstraction(metricbeatIndex)),
            is(false)
        );
        assertThat(
            remoteMonitoringAgentRole.indices().allowedIndicesMatcher("indices:bar").test(mockIndexAbstraction(metricbeatIndex)),
            is(false)
        );
        assertThat(
            remoteMonitoringAgentRole.indices().allowedIndicesMatcher(DeleteIndexAction.NAME).test(mockIndexAbstraction(metricbeatIndex)),
            is(false)
        );
        assertThat(
            remoteMonitoringAgentRole.indices().allowedIndicesMatcher(CreateIndexAction.NAME).test(mockIndexAbstraction(metricbeatIndex)),
            is(true)
        );
        assertThat(
            remoteMonitoringAgentRole.indices().allowedIndicesMatcher(IndexAction.NAME).test(mockIndexAbstraction(metricbeatIndex)),
            is(true)
        );
        assertThat(
            remoteMonitoringAgentRole.indices().allowedIndicesMatcher(GetIndexAction.NAME).test(mockIndexAbstraction(metricbeatIndex)),
            is(true)
        );
        assertThat(
            remoteMonitoringAgentRole.indices().allowedIndicesMatcher(GetAliasesAction.NAME).test(mockIndexAbstraction(metricbeatIndex)),
            is(true)
        );
        assertThat(
            remoteMonitoringAgentRole.indices()
                .allowedIndicesMatcher(IndicesAliasesAction.NAME)
                .test(mockIndexAbstraction(metricbeatIndex)),
            is(true)
        );
        assertThat(
            remoteMonitoringAgentRole.indices()
                .allowedIndicesMatcher(IndicesSegmentsAction.NAME)
                .test(mockIndexAbstraction(metricbeatIndex)),
            is(false)
        );
        assertThat(
            remoteMonitoringAgentRole.indices()
                .allowedIndicesMatcher(RemoveIndexLifecyclePolicyAction.NAME)
                .test(mockIndexAbstraction(metricbeatIndex)),
            is(false)
        );
        assertThat(
            remoteMonitoringAgentRole.indices().allowedIndicesMatcher(DeleteAction.NAME).test(mockIndexAbstraction(metricbeatIndex)),
            is(false)
        );
        assertThat(
            remoteMonitoringAgentRole.indices()
                .allowedIndicesMatcher(UpdateSettingsAction.NAME)
                .test(mockIndexAbstraction(metricbeatIndex)),
            is(false)
        );
        assertThat(
            remoteMonitoringAgentRole.indices().allowedIndicesMatcher(SearchAction.NAME).test(mockIndexAbstraction(metricbeatIndex)),
            is(false)
        );
        assertThat(
            remoteMonitoringAgentRole.indices().allowedIndicesMatcher(GetAction.NAME).test(mockIndexAbstraction(metricbeatIndex)),
            is(false)
        );

        assertNoAccessAllowed(remoteMonitoringAgentRole, RestrictedIndicesNames.RESTRICTED_NAMES);
        assertNoAccessAllowed(remoteMonitoringAgentRole, XPackPlugin.ASYNC_RESULTS_INDEX + randomAlphaOfLengthBetween(0, 2));
    }

    public void testRemoteMonitoringCollectorRole() {
        final TransportRequest request = mock(TransportRequest.class);
        final Authentication authentication = mock(Authentication.class);

        RoleDescriptor roleDescriptor = new ReservedRolesStore().roleDescriptor("remote_monitoring_collector");
        assertNotNull(roleDescriptor);
        assertThat(roleDescriptor.getMetadata(), hasEntry("_reserved", true));

        Role remoteMonitoringCollectorRole = Role.builder(roleDescriptor, null, RESTRICTED_INDICES_AUTOMATON).build();
        assertThat(remoteMonitoringCollectorRole.cluster().check(ClusterHealthAction.NAME, request, authentication), is(true));
        assertThat(remoteMonitoringCollectorRole.cluster().check(ClusterStateAction.NAME, request, authentication), is(true));
        assertThat(remoteMonitoringCollectorRole.cluster().check(ClusterStatsAction.NAME, request, authentication), is(true));
        assertThat(remoteMonitoringCollectorRole.cluster().check(GetIndexTemplatesAction.NAME, request, authentication), is(true));
        assertThat(remoteMonitoringCollectorRole.cluster().check(PutIndexTemplateAction.NAME, request, authentication), is(false));
        assertThat(remoteMonitoringCollectorRole.cluster().check(DeleteIndexTemplateAction.NAME, request, authentication), is(false));
        assertThat(remoteMonitoringCollectorRole.cluster().check(ClusterRerouteAction.NAME, request, authentication), is(false));
        assertThat(remoteMonitoringCollectorRole.cluster().check(ClusterUpdateSettingsAction.NAME, request, authentication), is(false));
        assertThat(remoteMonitoringCollectorRole.cluster().check(MonitoringBulkAction.NAME, request, authentication), is(false));
        assertThat(remoteMonitoringCollectorRole.cluster().check(DelegatePkiAuthenticationAction.NAME, request, authentication), is(false));

        assertThat(remoteMonitoringCollectorRole.runAs().check(randomAlphaOfLengthBetween(1, 12)), is(false));

        assertThat(
            remoteMonitoringCollectorRole.indices().allowedIndicesMatcher(RecoveryAction.NAME).test(mockIndexAbstraction("foo")),
            is(true)
        );
        assertThat(
            remoteMonitoringCollectorRole.indices().allowedIndicesMatcher(SearchAction.NAME).test(mockIndexAbstraction("foo")),
            is(false)
        );
        assertThat(
            remoteMonitoringCollectorRole.indices().allowedIndicesMatcher(SearchAction.NAME).test(mockIndexAbstraction(".reporting")),
            is(false)
        );
        assertThat(
            remoteMonitoringCollectorRole.indices().allowedIndicesMatcher(SearchAction.NAME).test(mockIndexAbstraction(".kibana")),
            is(true)
        );
        assertThat(
            remoteMonitoringCollectorRole.indices().allowedIndicesMatcher(GetAction.NAME).test(mockIndexAbstraction(".kibana")),
            is(true)
        );
        assertThat(
            remoteMonitoringCollectorRole.indices()
                .allowedIndicesMatcher("indices:foo")
                .test(mockIndexAbstraction(randomAlphaOfLengthBetween(8, 24))),
            is(false)
        );

        Arrays.asList(
            ".monitoring-" + randomAlphaOfLength(randomIntBetween(0, 13)),
            "metricbeat-" + randomAlphaOfLength(randomIntBetween(0, 13))
        ).forEach((index) -> {
            logger.info("index name [{}]", index);
            assertThat(
                remoteMonitoringCollectorRole.indices().allowedIndicesMatcher("indices:foo").test(mockIndexAbstraction(index)),
                is(false)
            );
            assertThat(
                remoteMonitoringCollectorRole.indices().allowedIndicesMatcher("indices:bar").test(mockIndexAbstraction(index)),
                is(false)
            );
            assertThat(
                remoteMonitoringCollectorRole.indices().allowedIndicesMatcher(DeleteIndexAction.NAME).test(mockIndexAbstraction(index)),
                is(false)
            );
            assertThat(
                remoteMonitoringCollectorRole.indices().allowedIndicesMatcher(CreateIndexAction.NAME).test(mockIndexAbstraction(index)),
                is(false)
            );
            assertThat(
                remoteMonitoringCollectorRole.indices().allowedIndicesMatcher(IndexAction.NAME).test(mockIndexAbstraction(index)),
                is(false)
            );
            assertThat(
                remoteMonitoringCollectorRole.indices().allowedIndicesMatcher(GetIndexAction.NAME).test(mockIndexAbstraction(index)),
                is(false)
            );
            assertThat(
                remoteMonitoringCollectorRole.indices().allowedIndicesMatcher(GetAliasesAction.NAME).test(mockIndexAbstraction(index)),
                is(false)
            );
            assertThat(
                remoteMonitoringCollectorRole.indices()
                    .allowedIndicesMatcher(RemoveIndexLifecyclePolicyAction.NAME)
                    .test(mockIndexAbstraction(index)),
                is(false)
            );
            assertThat(
                remoteMonitoringCollectorRole.indices().allowedIndicesMatcher(DeleteAction.NAME).test(mockIndexAbstraction(index)),
                is(false)
            );
            assertThat(
                remoteMonitoringCollectorRole.indices().allowedIndicesMatcher(UpdateSettingsAction.NAME).test(mockIndexAbstraction(index)),
                is(false)
            );
            assertThat(
                remoteMonitoringCollectorRole.indices().allowedIndicesMatcher(SearchAction.NAME).test(mockIndexAbstraction(index)),
                is(false)
            );
            assertThat(
                remoteMonitoringCollectorRole.indices().allowedIndicesMatcher(GetAction.NAME).test(mockIndexAbstraction(index)),
                is(false)
            );
            assertThat(
                remoteMonitoringCollectorRole.indices().allowedIndicesMatcher(GetIndexAction.NAME).test(mockIndexAbstraction(index)),
                is(false)
            );
        });

        // These tests might need to change if we add new non-security restricted indices that the monitoring user isn't supposed to see
        // (but ideally, the monitoring user should see all indices).
        assertThat(
            remoteMonitoringCollectorRole.indices()
                .allowedIndicesMatcher(GetSettingsAction.NAME)
                .test(mockIndexAbstraction(randomFrom(RestrictedIndicesNames.RESTRICTED_NAMES))),
            is(true)
        );
        assertThat(
            remoteMonitoringCollectorRole.indices()
                .allowedIndicesMatcher(GetSettingsAction.NAME)
                .test(mockIndexAbstraction(XPackPlugin.ASYNC_RESULTS_INDEX + randomAlphaOfLengthBetween(0, 2))),
            is(true)
        );
        assertThat(
            remoteMonitoringCollectorRole.indices()
                .allowedIndicesMatcher(IndicesShardStoresAction.NAME)
                .test(mockIndexAbstraction(randomFrom(RestrictedIndicesNames.RESTRICTED_NAMES))),
            is(true)
        );
        assertThat(
            remoteMonitoringCollectorRole.indices()
                .allowedIndicesMatcher(IndicesShardStoresAction.NAME)
                .test(mockIndexAbstraction(XPackPlugin.ASYNC_RESULTS_INDEX + randomAlphaOfLengthBetween(0, 2))),
            is(true)
        );
        assertThat(
            remoteMonitoringCollectorRole.indices()
                .allowedIndicesMatcher(RecoveryAction.NAME)
                .test(mockIndexAbstraction(randomFrom(RestrictedIndicesNames.RESTRICTED_NAMES))),
            is(true)
        );
        assertThat(
            remoteMonitoringCollectorRole.indices()
                .allowedIndicesMatcher(RecoveryAction.NAME)
                .test(mockIndexAbstraction(XPackPlugin.ASYNC_RESULTS_INDEX + randomAlphaOfLengthBetween(0, 2))),
            is(true)
        );
        assertThat(
            remoteMonitoringCollectorRole.indices()
                .allowedIndicesMatcher(IndicesStatsAction.NAME)
                .test(mockIndexAbstraction(randomFrom(RestrictedIndicesNames.RESTRICTED_NAMES))),
            is(true)
        );
        assertThat(
            remoteMonitoringCollectorRole.indices()
                .allowedIndicesMatcher(IndicesStatsAction.NAME)
                .test(mockIndexAbstraction(XPackPlugin.ASYNC_RESULTS_INDEX + randomAlphaOfLengthBetween(0, 2))),
            is(true)
        );
        assertThat(
            remoteMonitoringCollectorRole.indices()
                .allowedIndicesMatcher(IndicesSegmentsAction.NAME)
                .test(mockIndexAbstraction(randomFrom(RestrictedIndicesNames.RESTRICTED_NAMES))),
            is(true)
        );
        assertThat(
            remoteMonitoringCollectorRole.indices()
                .allowedIndicesMatcher(IndicesSegmentsAction.NAME)
                .test(mockIndexAbstraction(XPackPlugin.ASYNC_RESULTS_INDEX + randomAlphaOfLengthBetween(0, 2))),
            is(true)
        );

        assertThat(
            remoteMonitoringCollectorRole.indices()
                .allowedIndicesMatcher(SearchAction.NAME)
                .test(mockIndexAbstraction(randomFrom(RestrictedIndicesNames.RESTRICTED_NAMES))),
            is(false)
        );
        assertThat(
            remoteMonitoringCollectorRole.indices()
                .allowedIndicesMatcher(SearchAction.NAME)
                .test(mockIndexAbstraction(XPackPlugin.ASYNC_RESULTS_INDEX + randomAlphaOfLengthBetween(0, 2))),
            is(false)
        );
        assertThat(
            remoteMonitoringCollectorRole.indices()
                .allowedIndicesMatcher(GetAction.NAME)
                .test(mockIndexAbstraction(randomFrom(RestrictedIndicesNames.RESTRICTED_NAMES))),
            is(false)
        );
        assertThat(
            remoteMonitoringCollectorRole.indices()
                .allowedIndicesMatcher(GetAction.NAME)
                .test(mockIndexAbstraction(XPackPlugin.ASYNC_RESULTS_INDEX + randomAlphaOfLengthBetween(0, 2))),
            is(false)
        );
        assertThat(
            remoteMonitoringCollectorRole.indices()
                .allowedIndicesMatcher(DeleteAction.NAME)
                .test(mockIndexAbstraction(randomFrom(RestrictedIndicesNames.RESTRICTED_NAMES))),
            is(false)
        );
        assertThat(
            remoteMonitoringCollectorRole.indices()
                .allowedIndicesMatcher(DeleteAction.NAME)
                .test(mockIndexAbstraction(XPackPlugin.ASYNC_RESULTS_INDEX + randomAlphaOfLengthBetween(0, 2))),
            is(false)
        );
        assertThat(
            remoteMonitoringCollectorRole.indices()
                .allowedIndicesMatcher(IndexAction.NAME)
                .test(mockIndexAbstraction(randomFrom(RestrictedIndicesNames.RESTRICTED_NAMES))),
            is(false)
        );
        assertThat(
            remoteMonitoringCollectorRole.indices()
                .allowedIndicesMatcher(IndexAction.NAME)
                .test(mockIndexAbstraction(XPackPlugin.ASYNC_RESULTS_INDEX + randomAlphaOfLengthBetween(0, 2))),
            is(false)
        );

        assertMonitoringOnRestrictedIndices(remoteMonitoringCollectorRole);

        assertNoAccessAllowed(remoteMonitoringCollectorRole, RestrictedIndicesNames.RESTRICTED_NAMES);
        assertNoAccessAllowed(remoteMonitoringCollectorRole, XPackPlugin.ASYNC_RESULTS_INDEX + randomAlphaOfLengthBetween(0, 2));
    }

    private void assertMonitoringOnRestrictedIndices(Role role) {
        final Settings indexSettings = Settings.builder().put("index.version.created", Version.CURRENT).build();
        final String internalSecurityIndex = randomFrom(
            RestrictedIndicesNames.INTERNAL_SECURITY_MAIN_INDEX_6,
            RestrictedIndicesNames.INTERNAL_SECURITY_MAIN_INDEX_7
        );
        final Metadata metadata = new Metadata.Builder().put(
            new IndexMetadata.Builder(internalSecurityIndex).settings(indexSettings)
                .numberOfShards(1)
                .numberOfReplicas(0)
                .putAlias(new AliasMetadata.Builder(RestrictedIndicesNames.SECURITY_MAIN_ALIAS).build())
                .build(),
            true
        ).build();
        final FieldPermissionsCache fieldPermissionsCache = new FieldPermissionsCache(Settings.EMPTY);
        final List<String> indexMonitoringActionNamesList = Arrays.asList(
            IndicesStatsAction.NAME,
            IndicesSegmentsAction.NAME,
            GetSettingsAction.NAME,
            IndicesShardStoresAction.NAME,
            RecoveryAction.NAME
        );
        for (final String indexMonitoringActionName : indexMonitoringActionNamesList) {
            String asyncSearchIndex = XPackPlugin.ASYNC_RESULTS_INDEX + randomAlphaOfLengthBetween(0, 2);
            final IndicesAccessControl iac = role.indices()
                .authorize(
                    indexMonitoringActionName,
                    Sets.newHashSet(internalSecurityIndex, RestrictedIndicesNames.SECURITY_MAIN_ALIAS, asyncSearchIndex),
                    metadata.getIndicesLookup(),
                    fieldPermissionsCache
                );
            assertThat(iac.getIndexPermissions(internalSecurityIndex).isGranted(), is(true));
            assertThat(iac.getIndexPermissions(RestrictedIndicesNames.SECURITY_MAIN_ALIAS).isGranted(), is(true));
            assertThat(iac.getIndexPermissions(asyncSearchIndex).isGranted(), is(true));
        }
    }

    public void testReportingUserRole() {
        final TransportRequest request = mock(TransportRequest.class);
        final Authentication authentication = mock(Authentication.class);

        RoleDescriptor roleDescriptor = new ReservedRolesStore().roleDescriptor("reporting_user");
        assertNotNull(roleDescriptor);
        assertThat(roleDescriptor.getMetadata(), hasEntry("_reserved", true));
        assertThat(roleDescriptor.getMetadata(), hasEntry("_deprecated", true));

        Role reportingUserRole = Role.builder(roleDescriptor, null, RESTRICTED_INDICES_AUTOMATON).build();
        assertThat(reportingUserRole.cluster().check(ClusterHealthAction.NAME, request, authentication), is(false));
        assertThat(reportingUserRole.cluster().check(ClusterStateAction.NAME, request, authentication), is(false));
        assertThat(reportingUserRole.cluster().check(ClusterStatsAction.NAME, request, authentication), is(false));
        assertThat(reportingUserRole.cluster().check(PutIndexTemplateAction.NAME, request, authentication), is(false));
        assertThat(reportingUserRole.cluster().check(ClusterRerouteAction.NAME, request, authentication), is(false));
        assertThat(reportingUserRole.cluster().check(ClusterUpdateSettingsAction.NAME, request, authentication), is(false));
        assertThat(reportingUserRole.cluster().check(MonitoringBulkAction.NAME, request, authentication), is(false));
        assertThat(reportingUserRole.cluster().check(DelegatePkiAuthenticationAction.NAME, request, authentication), is(false));

        assertThat(reportingUserRole.runAs().check(randomAlphaOfLengthBetween(1, 12)), is(false));

        assertThat(reportingUserRole.indices().allowedIndicesMatcher(SearchAction.NAME).test(mockIndexAbstraction("foo")), is(false));
        assertThat(
            reportingUserRole.indices().allowedIndicesMatcher(SearchAction.NAME).test(mockIndexAbstraction(".reporting")),
            is(false)
        );
        assertThat(reportingUserRole.indices().allowedIndicesMatcher(SearchAction.NAME).test(mockIndexAbstraction(".kibana")), is(false));
        assertThat(
            reportingUserRole.indices().allowedIndicesMatcher("indices:foo").test(mockIndexAbstraction(randomAlphaOfLengthBetween(8, 24))),
            is(false)
        );

        final String index = ".reporting-" + randomAlphaOfLength(randomIntBetween(0, 13));
        assertThat(reportingUserRole.indices().allowedIndicesMatcher("indices:foo").test(mockIndexAbstraction(index)), is(false));
        assertThat(reportingUserRole.indices().allowedIndicesMatcher("indices:bar").test(mockIndexAbstraction(index)), is(false));
        assertThat(reportingUserRole.indices().allowedIndicesMatcher(DeleteIndexAction.NAME).test(mockIndexAbstraction(index)), is(false));
        assertThat(reportingUserRole.indices().allowedIndicesMatcher(CreateIndexAction.NAME).test(mockIndexAbstraction(index)), is(false));
        assertThat(
            reportingUserRole.indices().allowedIndicesMatcher(UpdateSettingsAction.NAME).test(mockIndexAbstraction(index)),
            is(false)
        );
        assertThat(reportingUserRole.indices().allowedIndicesMatcher(SearchAction.NAME).test(mockIndexAbstraction(index)), is(false));
        assertThat(reportingUserRole.indices().allowedIndicesMatcher(GetAction.NAME).test(mockIndexAbstraction(index)), is(false));
        assertThat(reportingUserRole.indices().allowedIndicesMatcher(IndexAction.NAME).test(mockIndexAbstraction(index)), is(false));
        assertThat(reportingUserRole.indices().allowedIndicesMatcher(UpdateAction.NAME).test(mockIndexAbstraction(index)), is(false));
        assertThat(reportingUserRole.indices().allowedIndicesMatcher(DeleteAction.NAME).test(mockIndexAbstraction(index)), is(false));
        assertThat(reportingUserRole.indices().allowedIndicesMatcher(BulkAction.NAME).test(mockIndexAbstraction(index)), is(false));

        assertNoAccessAllowed(reportingUserRole, RestrictedIndicesNames.RESTRICTED_NAMES);
        assertNoAccessAllowed(reportingUserRole, XPackPlugin.ASYNC_RESULTS_INDEX + randomAlphaOfLengthBetween(0, 2));
    }

    public void testSuperuserRole() {
        final TransportRequest request = mock(TransportRequest.class);
        final Authentication authentication = mock(Authentication.class);

        RoleDescriptor roleDescriptor = new ReservedRolesStore().roleDescriptor("superuser");
        assertNotNull(roleDescriptor);
        assertThat(roleDescriptor.getMetadata(), hasEntry("_reserved", true));

        Role superuserRole = Role.builder(roleDescriptor, null, RESTRICTED_INDICES_AUTOMATON).build();
        assertThat(superuserRole.cluster().check(ClusterHealthAction.NAME, request, authentication), is(true));
        assertThat(superuserRole.cluster().check(ClusterUpdateSettingsAction.NAME, request, authentication), is(true));
        assertThat(superuserRole.cluster().check(PutUserAction.NAME, request, authentication), is(true));
        assertThat(superuserRole.cluster().check(PutRoleAction.NAME, request, authentication), is(true));
        assertThat(superuserRole.cluster().check(PutIndexTemplateAction.NAME, request, authentication), is(true));
        assertThat(superuserRole.cluster().check(DelegatePkiAuthenticationAction.NAME, request, authentication), is(true));
        assertThat(superuserRole.cluster().check("internal:admin/foo", request, authentication), is(false));

        final Settings indexSettings = Settings.builder().put("index.version.created", Version.CURRENT).build();
        final String internalSecurityIndex = randomFrom(
            RestrictedIndicesNames.INTERNAL_SECURITY_MAIN_INDEX_6,
            RestrictedIndicesNames.INTERNAL_SECURITY_MAIN_INDEX_7
        );
        final Metadata metadata = new Metadata.Builder().put(
            new IndexMetadata.Builder("a1").settings(indexSettings).numberOfShards(1).numberOfReplicas(0).build(),
            true
        )
            .put(new IndexMetadata.Builder("a2").settings(indexSettings).numberOfShards(1).numberOfReplicas(0).build(), true)
            .put(new IndexMetadata.Builder("aaaaaa").settings(indexSettings).numberOfShards(1).numberOfReplicas(0).build(), true)
            .put(new IndexMetadata.Builder("bbbbb").settings(indexSettings).numberOfShards(1).numberOfReplicas(0).build(), true)
            .put(
                new IndexMetadata.Builder("b").settings(indexSettings)
                    .numberOfShards(1)
                    .numberOfReplicas(0)
                    .putAlias(new AliasMetadata.Builder("ab").build())
                    .putAlias(new AliasMetadata.Builder("ba").build())
                    .build(),
                true
            )
            .put(
                new IndexMetadata.Builder(internalSecurityIndex).settings(indexSettings)
                    .numberOfShards(1)
                    .numberOfReplicas(0)
                    .putAlias(new AliasMetadata.Builder(RestrictedIndicesNames.SECURITY_MAIN_ALIAS).build())
                    .build(),
                true
            )
            .build();

        FieldPermissionsCache fieldPermissionsCache = new FieldPermissionsCache(Settings.EMPTY);
        SortedMap<String, IndexAbstraction> lookup = metadata.getIndicesLookup();
        IndicesAccessControl iac = superuserRole.indices()
            .authorize(SearchAction.NAME, Sets.newHashSet("a1", "ba"), lookup, fieldPermissionsCache);
        assertThat(iac.getIndexPermissions("a1").isGranted(), is(true));
        assertThat(iac.getIndexPermissions("b").isGranted(), is(true));
        iac = superuserRole.indices().authorize(DeleteIndexAction.NAME, Sets.newHashSet("a1", "ba"), lookup, fieldPermissionsCache);
        assertThat(iac.getIndexPermissions("a1").isGranted(), is(true));
        assertThat(iac.getIndexPermissions("b").isGranted(), is(true));
        iac = superuserRole.indices().authorize(IndexAction.NAME, Sets.newHashSet("a2", "ba"), lookup, fieldPermissionsCache);
        assertThat(iac.getIndexPermissions("a2").isGranted(), is(true));
        assertThat(iac.getIndexPermissions("b").isGranted(), is(true));
        iac = superuserRole.indices().authorize(UpdateSettingsAction.NAME, Sets.newHashSet("aaaaaa", "ba"), lookup, fieldPermissionsCache);
        assertThat(iac.getIndexPermissions("aaaaaa").isGranted(), is(true));
        assertThat(iac.getIndexPermissions("b").isGranted(), is(true));

        // Read security indices => allowed
        iac = superuserRole.indices()
            .authorize(
                randomFrom(SearchAction.NAME, GetIndexAction.NAME),
                Sets.newHashSet(RestrictedIndicesNames.SECURITY_MAIN_ALIAS),
                lookup,
                fieldPermissionsCache
            );
        assertThat("For " + iac, iac.getIndexPermissions(RestrictedIndicesNames.SECURITY_MAIN_ALIAS).isGranted(), is(true));
        assertThat("For " + iac, iac.getIndexPermissions(internalSecurityIndex).isGranted(), is(true));

        // Write security indices => denied
        iac = superuserRole.indices()
            .authorize(
                randomFrom(IndexAction.NAME, DeleteIndexAction.NAME),
                Sets.newHashSet(RestrictedIndicesNames.SECURITY_MAIN_ALIAS),
                lookup,
                fieldPermissionsCache
            );
        assertThat("For " + iac, iac.getIndexPermissions(RestrictedIndicesNames.SECURITY_MAIN_ALIAS).isGranted(), is(false));
        assertThat("For " + iac, iac.getIndexPermissions(internalSecurityIndex).isGranted(), is(false));

        assertTrue(superuserRole.indices().check(SearchAction.NAME));
        assertFalse(superuserRole.indices().check("unknown"));

        assertThat(superuserRole.runAs().check(randomAlphaOfLengthBetween(1, 30)), is(true));

        // Read security indices => allowed
        assertThat(
            superuserRole.indices()
                .allowedIndicesMatcher(randomFrom(GetAction.NAME, IndicesStatsAction.NAME))
                .test(mockIndexAbstraction(RestrictedIndicesNames.SECURITY_MAIN_ALIAS)),
            is(true)
        );
        assertThat(
            superuserRole.indices()
                .allowedIndicesMatcher(randomFrom(GetAction.NAME, IndicesStatsAction.NAME))
                .test(mockIndexAbstraction(internalSecurityIndex)),
            is(true)
        );

        // Write security indices => denied
        assertThat(
            superuserRole.indices()
                .allowedIndicesMatcher(randomFrom(IndexAction.NAME, DeleteIndexAction.NAME))
                .test(mockIndexAbstraction(RestrictedIndicesNames.SECURITY_MAIN_ALIAS)),
            is(false)
        );
        assertThat(
            superuserRole.indices()
                .allowedIndicesMatcher(randomFrom(IndexAction.NAME, DeleteIndexAction.NAME))
                .test(mockIndexAbstraction(internalSecurityIndex)),
            is(false)
        );
    }

    public void testLogstashSystemRole() {
        final TransportRequest request = mock(TransportRequest.class);
        final Authentication authentication = mock(Authentication.class);

        RoleDescriptor roleDescriptor = new ReservedRolesStore().roleDescriptor("logstash_system");
        assertNotNull(roleDescriptor);
        assertThat(roleDescriptor.getMetadata(), hasEntry("_reserved", true));

        Role logstashSystemRole = Role.builder(roleDescriptor, null, RESTRICTED_INDICES_AUTOMATON).build();
        assertThat(logstashSystemRole.cluster().check(ClusterHealthAction.NAME, request, authentication), is(true));
        assertThat(logstashSystemRole.cluster().check(ClusterStateAction.NAME, request, authentication), is(true));
        assertThat(logstashSystemRole.cluster().check(ClusterStatsAction.NAME, request, authentication), is(true));
        assertThat(logstashSystemRole.cluster().check(PutIndexTemplateAction.NAME, request, authentication), is(false));
        assertThat(logstashSystemRole.cluster().check(ClusterRerouteAction.NAME, request, authentication), is(false));
        assertThat(logstashSystemRole.cluster().check(ClusterUpdateSettingsAction.NAME, request, authentication), is(false));
        assertThat(logstashSystemRole.cluster().check(DelegatePkiAuthenticationAction.NAME, request, authentication), is(false));
        assertThat(logstashSystemRole.cluster().check(MonitoringBulkAction.NAME, request, authentication), is(true));

        assertThat(logstashSystemRole.runAs().check(randomAlphaOfLengthBetween(1, 30)), is(false));

        assertThat(logstashSystemRole.indices().allowedIndicesMatcher(IndexAction.NAME).test(mockIndexAbstraction("foo")), is(false));
        assertThat(
            logstashSystemRole.indices().allowedIndicesMatcher(IndexAction.NAME).test(mockIndexAbstraction(".reporting")),
            is(false)
        );
        assertThat(
            logstashSystemRole.indices().allowedIndicesMatcher("indices:foo").test(mockIndexAbstraction(randomAlphaOfLengthBetween(8, 24))),
            is(false)
        );

        assertNoAccessAllowed(logstashSystemRole, RestrictedIndicesNames.RESTRICTED_NAMES);
        assertNoAccessAllowed(logstashSystemRole, XPackPlugin.ASYNC_RESULTS_INDEX + randomAlphaOfLengthBetween(0, 2));
    }

    public void testBeatsAdminRole() {
        final TransportRequest request = mock(TransportRequest.class);
        final Authentication authentication = mock(Authentication.class);

        final RoleDescriptor roleDescriptor = new ReservedRolesStore().roleDescriptor("beats_admin");
        assertNotNull(roleDescriptor);
        assertThat(roleDescriptor.getMetadata(), hasEntry("_reserved", true));

        final Role beatsAdminRole = Role.builder(roleDescriptor, null, RESTRICTED_INDICES_AUTOMATON).build();
        assertThat(beatsAdminRole.cluster().check(ClusterHealthAction.NAME, request, authentication), is(false));
        assertThat(beatsAdminRole.cluster().check(ClusterStateAction.NAME, request, authentication), is(false));
        assertThat(beatsAdminRole.cluster().check(ClusterStatsAction.NAME, request, authentication), is(false));
        assertThat(beatsAdminRole.cluster().check(PutIndexTemplateAction.NAME, request, authentication), is(false));
        assertThat(beatsAdminRole.cluster().check(ClusterRerouteAction.NAME, request, authentication), is(false));
        assertThat(beatsAdminRole.cluster().check(ClusterUpdateSettingsAction.NAME, request, authentication), is(false));
        assertThat(beatsAdminRole.cluster().check(MonitoringBulkAction.NAME, request, authentication), is(false));
        assertThat(beatsAdminRole.cluster().check(DelegatePkiAuthenticationAction.NAME, request, authentication), is(false));

        assertThat(beatsAdminRole.runAs().check(randomAlphaOfLengthBetween(1, 30)), is(false));

        assertThat(
            beatsAdminRole.indices().allowedIndicesMatcher("indices:foo").test(mockIndexAbstraction(randomAlphaOfLengthBetween(8, 24))),
            is(false)
        );

        final String index = ".management-beats";
        logger.info("index name [{}]", index);
        assertThat(beatsAdminRole.indices().allowedIndicesMatcher("indices:foo").test(mockIndexAbstraction(index)), is(true));
        assertThat(beatsAdminRole.indices().allowedIndicesMatcher("indices:bar").test(mockIndexAbstraction(index)), is(true));
        assertThat(beatsAdminRole.indices().allowedIndicesMatcher(DeleteIndexAction.NAME).test(mockIndexAbstraction(index)), is(true));
        assertThat(beatsAdminRole.indices().allowedIndicesMatcher(CreateIndexAction.NAME).test(mockIndexAbstraction(index)), is(true));
        assertThat(beatsAdminRole.indices().allowedIndicesMatcher(IndexAction.NAME).test(mockIndexAbstraction(index)), is(true));
        assertThat(beatsAdminRole.indices().allowedIndicesMatcher(DeleteAction.NAME).test(mockIndexAbstraction(index)), is(true));
        assertThat(beatsAdminRole.indices().allowedIndicesMatcher(UpdateSettingsAction.NAME).test(mockIndexAbstraction(index)), is(true));
        assertThat(beatsAdminRole.indices().allowedIndicesMatcher(SearchAction.NAME).test(mockIndexAbstraction(index)), is(true));
        assertThat(beatsAdminRole.indices().allowedIndicesMatcher(MultiSearchAction.NAME).test(mockIndexAbstraction(index)), is(true));
        assertThat(beatsAdminRole.indices().allowedIndicesMatcher(GetAction.NAME).test(mockIndexAbstraction(index)), is(true));

        assertNoAccessAllowed(beatsAdminRole, RestrictedIndicesNames.RESTRICTED_NAMES);
        assertNoAccessAllowed(beatsAdminRole, XPackPlugin.ASYNC_RESULTS_INDEX + randomAlphaOfLengthBetween(0, 2));
    }

    public void testBeatsSystemRole() {
        final TransportRequest request = mock(TransportRequest.class);
        final Authentication authentication = mock(Authentication.class);

        RoleDescriptor roleDescriptor = new ReservedRolesStore().roleDescriptor(BeatsSystemUser.ROLE_NAME);
        assertNotNull(roleDescriptor);
        assertThat(roleDescriptor.getMetadata(), hasEntry("_reserved", true));

        Role beatsSystemRole = Role.builder(roleDescriptor, null, RESTRICTED_INDICES_AUTOMATON).build();
        assertThat(beatsSystemRole.cluster().check(ClusterHealthAction.NAME, request, authentication), is(true));
        assertThat(beatsSystemRole.cluster().check(ClusterStateAction.NAME, request, authentication), is(true));
        assertThat(beatsSystemRole.cluster().check(ClusterStatsAction.NAME, request, authentication), is(true));
        assertThat(beatsSystemRole.cluster().check(PutIndexTemplateAction.NAME, request, authentication), is(false));
        assertThat(beatsSystemRole.cluster().check(ClusterRerouteAction.NAME, request, authentication), is(false));
        assertThat(beatsSystemRole.cluster().check(ClusterUpdateSettingsAction.NAME, request, authentication), is(false));
        assertThat(beatsSystemRole.cluster().check(DelegatePkiAuthenticationAction.NAME, request, authentication), is(false));
        assertThat(beatsSystemRole.cluster().check(MonitoringBulkAction.NAME, request, authentication), is(true));

        assertThat(beatsSystemRole.runAs().check(randomAlphaOfLengthBetween(1, 30)), is(false));

        final String index = ".monitoring-beats-" + randomIntBetween(0, 5);
        ;
        logger.info("beats monitoring index name [{}]", index);
        assertThat(beatsSystemRole.indices().allowedIndicesMatcher(IndexAction.NAME).test(mockIndexAbstraction("foo")), is(false));
        assertThat(beatsSystemRole.indices().allowedIndicesMatcher(IndexAction.NAME).test(mockIndexAbstraction(".reporting")), is(false));
        assertThat(
            beatsSystemRole.indices().allowedIndicesMatcher("indices:foo").test(mockIndexAbstraction(randomAlphaOfLengthBetween(8, 24))),
            is(false)
        );
        assertThat(beatsSystemRole.indices().allowedIndicesMatcher(CreateIndexAction.NAME).test(mockIndexAbstraction(index)), is(true));
        assertThat(beatsSystemRole.indices().allowedIndicesMatcher(IndexAction.NAME).test(mockIndexAbstraction(index)), is(true));
        assertThat(beatsSystemRole.indices().allowedIndicesMatcher(DeleteAction.NAME).test(mockIndexAbstraction(index)), is(false));
        assertThat(beatsSystemRole.indices().allowedIndicesMatcher(BulkAction.NAME).test(mockIndexAbstraction(index)), is(true));

        assertNoAccessAllowed(beatsSystemRole, RestrictedIndicesNames.RESTRICTED_NAMES);
        assertNoAccessAllowed(beatsSystemRole, XPackPlugin.ASYNC_RESULTS_INDEX + randomAlphaOfLengthBetween(0, 2));
    }

    public void testAPMSystemRole() {
        final TransportRequest request = mock(TransportRequest.class);
        final Authentication authentication = mock(Authentication.class);

        RoleDescriptor roleDescriptor = new ReservedRolesStore().roleDescriptor(APMSystemUser.ROLE_NAME);
        assertNotNull(roleDescriptor);
        assertThat(roleDescriptor.getMetadata(), hasEntry("_reserved", true));

        Role APMSystemRole = Role.builder(roleDescriptor, null, RESTRICTED_INDICES_AUTOMATON).build();
        assertThat(APMSystemRole.cluster().check(ClusterHealthAction.NAME, request, authentication), is(true));
        assertThat(APMSystemRole.cluster().check(ClusterStateAction.NAME, request, authentication), is(true));
        assertThat(APMSystemRole.cluster().check(ClusterStatsAction.NAME, request, authentication), is(true));
        assertThat(APMSystemRole.cluster().check(PutIndexTemplateAction.NAME, request, authentication), is(false));
        assertThat(APMSystemRole.cluster().check(ClusterRerouteAction.NAME, request, authentication), is(false));
        assertThat(APMSystemRole.cluster().check(ClusterUpdateSettingsAction.NAME, request, authentication), is(false));
        assertThat(APMSystemRole.cluster().check(DelegatePkiAuthenticationAction.NAME, request, authentication), is(false));
        assertThat(APMSystemRole.cluster().check(MonitoringBulkAction.NAME, request, authentication), is(true));

        assertThat(APMSystemRole.runAs().check(randomAlphaOfLengthBetween(1, 30)), is(false));

        assertThat(APMSystemRole.indices().allowedIndicesMatcher(IndexAction.NAME).test(mockIndexAbstraction("foo")), is(false));
        assertThat(APMSystemRole.indices().allowedIndicesMatcher(IndexAction.NAME).test(mockIndexAbstraction(".reporting")), is(false));
        assertThat(
            APMSystemRole.indices().allowedIndicesMatcher("indices:foo").test(mockIndexAbstraction(randomAlphaOfLengthBetween(8, 24))),
            is(false)
        );

        final String index = ".monitoring-beats-" + randomIntBetween(10, 15);
        logger.info("APM beats monitoring index name [{}]", index);

        assertThat(APMSystemRole.indices().allowedIndicesMatcher(CreateIndexAction.NAME).test(mockIndexAbstraction(index)), is(true));
        assertThat(
            APMSystemRole.indices().allowedIndicesMatcher("indices:data/write/index:op_type/create").test(mockIndexAbstraction(index)),
            is(true)
        );
        assertThat(APMSystemRole.indices().allowedIndicesMatcher(DeleteAction.NAME).test(mockIndexAbstraction(index)), is(false));
        assertThat(APMSystemRole.indices().allowedIndicesMatcher(BulkAction.NAME).test(mockIndexAbstraction(index)), is(true));

        assertThat(
            APMSystemRole.indices().allowedIndicesMatcher("indices:data/write/index:op_type/index").test(mockIndexAbstraction(index)),
            is(false)
        );
        assertThat(
            APMSystemRole.indices()
                .allowedIndicesMatcher("indices:data/write/index:op_type/" + randomAlphaOfLengthBetween(3, 5))
                .test(mockIndexAbstraction(index)),
            is(false)
        );

        assertNoAccessAllowed(APMSystemRole, RestrictedIndicesNames.RESTRICTED_NAMES);
        assertNoAccessAllowed(APMSystemRole, XPackPlugin.ASYNC_RESULTS_INDEX + randomAlphaOfLengthBetween(0, 2));
    }

    public void testAPMUserRole() {
        final TransportRequest request = mock(TransportRequest.class);
        final Authentication authentication = mock(Authentication.class);

        final RoleDescriptor roleDescriptor = new ReservedRolesStore().roleDescriptor("apm_user");
        assertNotNull(roleDescriptor);
        assertThat(roleDescriptor.getMetadata(), hasEntry("_reserved", true));

        Role role = Role.builder(roleDescriptor, null, RESTRICTED_INDICES_AUTOMATON).build();

        assertThat(role.cluster().check(DelegatePkiAuthenticationAction.NAME, request, authentication), is(false));
        assertThat(role.runAs().check(randomAlphaOfLengthBetween(1, 12)), is(false));

        assertNoAccessAllowed(role, "foo");
        assertNoAccessAllowed(role, "foo-apm");
        assertNoAccessAllowed(role, "foo-logs-apm.bar");
        assertNoAccessAllowed(role, "foo-logs-apm-bar");
        assertNoAccessAllowed(role, "foo-traces-apm.bar");
        assertNoAccessAllowed(role, "foo-traces-apm-bar");
        assertNoAccessAllowed(role, "foo-metrics-apm.bar");
        assertNoAccessAllowed(role, "foo-metrics-apm-bar");

        assertOnlyReadAllowed(role, "logs-apm." + randomIntBetween(0, 5));
        assertOnlyReadAllowed(role, "logs-apm-" + randomIntBetween(0, 5));
        assertOnlyReadAllowed(role, "traces-apm." + randomIntBetween(0, 5));
        assertOnlyReadAllowed(role, "traces-apm-" + randomIntBetween(0, 5));
        assertOnlyReadAllowed(role, "metrics-apm." + randomIntBetween(0, 5));
        assertOnlyReadAllowed(role, "metrics-apm-" + randomIntBetween(0, 5));
        assertOnlyReadAllowed(role, "apm-" + randomIntBetween(0, 5));
        assertOnlyReadAllowed(role, AnomalyDetectorsIndexFields.RESULTS_INDEX_PREFIX + AnomalyDetectorsIndexFields.RESULTS_INDEX_DEFAULT);

        assertOnlyReadAllowed(role, "observability-annotations");

        final String kibanaApplicationWithRandomIndex = "kibana-" + randomFrom(randomAlphaOfLengthBetween(8, 24), ".kibana");
        assertThat(role.application().grants(new ApplicationPrivilege(kibanaApplicationWithRandomIndex, "app-foo", "foo"), "*"), is(false));
        assertThat(
            role.application()
                .grants(
                    new ApplicationPrivilege(kibanaApplicationWithRandomIndex, "app-reserved_ml_apm_user", "reserved_ml_apm_user"),
                    "*"
                ),
            is(true)
        );

        final String otherApplication = "logstash-" + randomAlphaOfLengthBetween(8, 24);
        assertThat(role.application().grants(new ApplicationPrivilege(otherApplication, "app-foo", "foo"), "*"), is(false));
        assertThat(
            role.application().grants(new ApplicationPrivilege(otherApplication, "app-reserved_ml_apm_user", "reserved_ml_apm_user"), "*"),
            is(false)
        );
    }

    public void testMachineLearningAdminRole() {
        final TransportRequest request = mock(TransportRequest.class);
        final Authentication authentication = mock(Authentication.class);

        RoleDescriptor roleDescriptor = new ReservedRolesStore().roleDescriptor("machine_learning_admin");
        assertNotNull(roleDescriptor);
        assertThat(roleDescriptor.getMetadata(), hasEntry("_reserved", true));

        Role role = Role.builder(roleDescriptor, null, RESTRICTED_INDICES_AUTOMATON).build();
        assertRoleHasManageMl(role);
        assertThat(role.cluster().check(DelegatePkiAuthenticationAction.NAME, request, authentication), is(false));

        assertThat(role.runAs().check(randomAlphaOfLengthBetween(1, 30)), is(false));

        assertNoAccessAllowed(role, "foo");
        assertNoAccessAllowed(role, MlConfigIndex.indexName()); // internal use only
        assertOnlyReadAllowed(role, MlMetaIndex.indexName());
        assertOnlyReadAllowed(role, AnomalyDetectorsIndexFields.STATE_INDEX_PREFIX);
        assertOnlyReadAllowed(role, AnomalyDetectorsIndexFields.RESULTS_INDEX_PREFIX + AnomalyDetectorsIndexFields.RESULTS_INDEX_DEFAULT);
        assertOnlyReadAllowed(role, NotificationsIndex.NOTIFICATIONS_INDEX);
        assertReadWriteDocsButNotDeleteIndexAllowed(role, AnnotationIndex.LATEST_INDEX_NAME);

        assertNoAccessAllowed(role, RestrictedIndicesNames.RESTRICTED_NAMES);
        assertNoAccessAllowed(role, XPackPlugin.ASYNC_RESULTS_INDEX + randomAlphaOfLengthBetween(0, 2));

        final String kibanaApplicationWithRandomIndex = "kibana-" + randomFrom(randomAlphaOfLengthBetween(8, 24), ".kibana");
        assertThat(role.application().grants(new ApplicationPrivilege(kibanaApplicationWithRandomIndex, "app-foo", "foo"), "*"), is(false));
        assertThat(
            role.application()
                .grants(new ApplicationPrivilege(kibanaApplicationWithRandomIndex, "app-reserved_ml", "reserved_ml_admin"), "*"),
            is(true)
        );

        final String otherApplication = "logstash-" + randomAlphaOfLengthBetween(8, 24);
        assertThat(role.application().grants(new ApplicationPrivilege(otherApplication, "app-foo", "foo"), "*"), is(false));
        assertThat(
            role.application().grants(new ApplicationPrivilege(otherApplication, "app-reserved_ml", "reserved_ml_admin"), "*"),
            is(false)
        );
    }

    private void assertRoleHasManageMl(Role role) {
        final TransportRequest request = mock(TransportRequest.class);
        final Authentication authentication = mock(Authentication.class);

        assertThat(role.cluster().check(CloseJobAction.NAME, request, authentication), is(true));
        assertThat(role.cluster().check(DeleteCalendarAction.NAME, request, authentication), is(true));
        assertThat(role.cluster().check(DeleteCalendarEventAction.NAME, request, authentication), is(true));
        assertThat(role.cluster().check(DeleteDatafeedAction.NAME, request, authentication), is(true));
        assertThat(role.cluster().check(DeleteExpiredDataAction.NAME, request, authentication), is(true));
        assertThat(role.cluster().check(DeleteFilterAction.NAME, request, authentication), is(true));
        assertThat(role.cluster().check(DeleteForecastAction.NAME, request, authentication), is(true));
        assertThat(role.cluster().check(DeleteJobAction.NAME, request, authentication), is(true));
        assertThat(role.cluster().check(DeleteModelSnapshotAction.NAME, request, authentication), is(true));
        assertThat(role.cluster().check(DeleteTrainedModelAction.NAME, request, authentication), is(true));
        assertThat(role.cluster().check(EstimateModelMemoryAction.NAME, request, authentication), is(true));
        assertThat(role.cluster().check(EvaluateDataFrameAction.NAME, request, authentication), is(true));
        assertThat(role.cluster().check(ExplainDataFrameAnalyticsAction.NAME, request, authentication), is(true));
        assertThat(role.cluster().check(FinalizeJobExecutionAction.NAME, request, authentication), is(false)); // internal use only
        assertThat(role.cluster().check(FlushJobAction.NAME, request, authentication), is(true));
        assertThat(role.cluster().check(ForecastJobAction.NAME, request, authentication), is(true));
        assertThat(role.cluster().check(GetBucketsAction.NAME, request, authentication), is(true));
        assertThat(role.cluster().check(GetCalendarEventsAction.NAME, request, authentication), is(true));
        assertThat(role.cluster().check(GetCalendarsAction.NAME, request, authentication), is(true));
        assertThat(role.cluster().check(GetCategoriesAction.NAME, request, authentication), is(true));
        assertThat(role.cluster().check(GetDatafeedsAction.NAME, request, authentication), is(true));
        assertThat(role.cluster().check(GetDatafeedsStatsAction.NAME, request, authentication), is(true));
        assertThat(role.cluster().check(GetDataFrameAnalyticsAction.NAME, request, authentication), is(true));
        assertThat(role.cluster().check(GetDataFrameAnalyticsStatsAction.NAME, request, authentication), is(true));
        assertThat(role.cluster().check(GetFiltersAction.NAME, request, authentication), is(true));
        assertThat(role.cluster().check(GetInfluencersAction.NAME, request, authentication), is(true));
        assertThat(role.cluster().check(GetJobsAction.NAME, request, authentication), is(true));
        assertThat(role.cluster().check(GetJobsStatsAction.NAME, request, authentication), is(true));
        assertThat(role.cluster().check(GetModelSnapshotsAction.NAME, request, authentication), is(true));
        assertThat(role.cluster().check(GetOverallBucketsAction.NAME, request, authentication), is(true));
        assertThat(role.cluster().check(GetRecordsAction.NAME, request, authentication), is(true));
        assertThat(role.cluster().check(GetTrainedModelsAction.NAME, request, authentication), is(true));
        assertThat(role.cluster().check(GetTrainedModelsStatsAction.NAME, request, authentication), is(true));
        assertThat(role.cluster().check(InternalInferModelAction.NAME, request, authentication), is(false)); // internal use only
        assertThat(role.cluster().check(IsolateDatafeedAction.NAME, request, authentication), is(false)); // internal use only
        assertThat(role.cluster().check(KillProcessAction.NAME, request, authentication), is(false)); // internal use only
        assertThat(role.cluster().check(MlInfoAction.NAME, request, authentication), is(true));
        assertThat(role.cluster().check(OpenJobAction.NAME, request, authentication), is(true));
        assertThat(role.cluster().check(PersistJobAction.NAME, request, authentication), is(true));
        assertThat(role.cluster().check(PostCalendarEventsAction.NAME, request, authentication), is(true));
        assertThat(role.cluster().check(PostDataAction.NAME, request, authentication), is(true));
        assertThat(role.cluster().check(PreviewDatafeedAction.NAME, request, authentication), is(true));
        assertThat(role.cluster().check(PutCalendarAction.NAME, request, authentication), is(true));
        assertThat(role.cluster().check(PutDatafeedAction.NAME, request, authentication), is(true));
        assertThat(role.cluster().check(PutDataFrameAnalyticsAction.NAME, request, authentication), is(true));
        assertThat(role.cluster().check(PutFilterAction.NAME, request, authentication), is(true));
        assertThat(role.cluster().check(PutJobAction.NAME, request, authentication), is(true));
        assertThat(role.cluster().check(PutTrainedModelAction.NAME, request, authentication), is(true));
        assertThat(role.cluster().check(RevertModelSnapshotAction.NAME, request, authentication), is(true));
        assertThat(role.cluster().check(SetUpgradeModeAction.NAME, request, authentication), is(true));
        assertThat(role.cluster().check(StartDatafeedAction.NAME, request, authentication), is(true));
        assertThat(role.cluster().check(StartDataFrameAnalyticsAction.NAME, request, authentication), is(true));
        assertThat(role.cluster().check(StopDatafeedAction.NAME, request, authentication), is(true));
        assertThat(role.cluster().check(StopDataFrameAnalyticsAction.NAME, request, authentication), is(true));
        assertThat(role.cluster().check(UpdateCalendarJobAction.NAME, request, authentication), is(true));
        assertThat(role.cluster().check(UpdateDatafeedAction.NAME, request, authentication), is(true));
        assertThat(role.cluster().check(UpdateFilterAction.NAME, request, authentication), is(true));
        assertThat(role.cluster().check(UpdateJobAction.NAME, request, authentication), is(true));
        assertThat(role.cluster().check(UpdateModelSnapshotAction.NAME, request, authentication), is(true));
        assertThat(role.cluster().check(UpdateProcessAction.NAME, request, authentication), is(false)); // internal use only
        assertThat(role.cluster().check(ValidateDetectorAction.NAME, request, authentication), is(true));
        assertThat(role.cluster().check(ValidateJobConfigAction.NAME, request, authentication), is(true));
    }

    public void testMachineLearningUserRole() {
        final TransportRequest request = mock(TransportRequest.class);
        final Authentication authentication = mock(Authentication.class);

        RoleDescriptor roleDescriptor = new ReservedRolesStore().roleDescriptor("machine_learning_user");
        assertNotNull(roleDescriptor);
        assertThat(roleDescriptor.getMetadata(), hasEntry("_reserved", true));

        Role role = Role.builder(roleDescriptor, null, RESTRICTED_INDICES_AUTOMATON).build();
        assertThat(role.cluster().check(CloseJobAction.NAME, request, authentication), is(false));
        assertThat(role.cluster().check(DeleteCalendarAction.NAME, request, authentication), is(false));
        assertThat(role.cluster().check(DeleteCalendarEventAction.NAME, request, authentication), is(false));
        assertThat(role.cluster().check(DeleteDatafeedAction.NAME, request, authentication), is(false));
        assertThat(role.cluster().check(DeleteExpiredDataAction.NAME, request, authentication), is(false));
        assertThat(role.cluster().check(DeleteFilterAction.NAME, request, authentication), is(false));
        assertThat(role.cluster().check(DeleteForecastAction.NAME, request, authentication), is(false));
        assertThat(role.cluster().check(DeleteJobAction.NAME, request, authentication), is(false));
        assertThat(role.cluster().check(DeleteModelSnapshotAction.NAME, request, authentication), is(false));
        assertThat(role.cluster().check(FinalizeJobExecutionAction.NAME, request, authentication), is(false));
        assertThat(role.cluster().check(FlushJobAction.NAME, request, authentication), is(false));
        assertThat(role.cluster().check(ForecastJobAction.NAME, request, authentication), is(false));
        assertThat(role.cluster().check(GetBucketsAction.NAME, request, authentication), is(true));
        assertThat(role.cluster().check(GetCalendarEventsAction.NAME, request, authentication), is(true));
        assertThat(role.cluster().check(GetCalendarsAction.NAME, request, authentication), is(true));
        assertThat(role.cluster().check(GetCategoriesAction.NAME, request, authentication), is(true));
        assertThat(role.cluster().check(GetDatafeedsAction.NAME, request, authentication), is(true));
        assertThat(role.cluster().check(GetDatafeedsStatsAction.NAME, request, authentication), is(true));
        assertThat(role.cluster().check(GetFiltersAction.NAME, request, authentication), is(false));
        assertThat(role.cluster().check(GetInfluencersAction.NAME, request, authentication), is(true));
        assertThat(role.cluster().check(GetJobsAction.NAME, request, authentication), is(true));
        assertThat(role.cluster().check(GetJobsStatsAction.NAME, request, authentication), is(true));
        assertThat(role.cluster().check(GetModelSnapshotsAction.NAME, request, authentication), is(true));
        assertThat(role.cluster().check(GetOverallBucketsAction.NAME, request, authentication), is(true));
        assertThat(role.cluster().check(GetRecordsAction.NAME, request, authentication), is(true));
        assertThat(role.cluster().check(IsolateDatafeedAction.NAME, request, authentication), is(false));
        assertThat(role.cluster().check(KillProcessAction.NAME, request, authentication), is(false));
        assertThat(role.cluster().check(MlInfoAction.NAME, request, authentication), is(true));
        assertThat(role.cluster().check(OpenJobAction.NAME, request, authentication), is(false));
        assertThat(role.cluster().check(PersistJobAction.NAME, request, authentication), is(false));
        assertThat(role.cluster().check(PostCalendarEventsAction.NAME, request, authentication), is(false));
        assertThat(role.cluster().check(PostDataAction.NAME, request, authentication), is(false));
        assertThat(role.cluster().check(PreviewDatafeedAction.NAME, request, authentication), is(false));
        assertThat(role.cluster().check(PutCalendarAction.NAME, request, authentication), is(false));
        assertThat(role.cluster().check(PutDatafeedAction.NAME, request, authentication), is(false));
        assertThat(role.cluster().check(PutFilterAction.NAME, request, authentication), is(false));
        assertThat(role.cluster().check(PutJobAction.NAME, request, authentication), is(false));
        assertThat(role.cluster().check(RevertModelSnapshotAction.NAME, request, authentication), is(false));
        assertThat(role.cluster().check(SetUpgradeModeAction.NAME, request, authentication), is(false));
        assertThat(role.cluster().check(StartDatafeedAction.NAME, request, authentication), is(false));
        assertThat(role.cluster().check(StopDatafeedAction.NAME, request, authentication), is(false));
        assertThat(role.cluster().check(UpdateCalendarJobAction.NAME, request, authentication), is(false));
        assertThat(role.cluster().check(UpdateDatafeedAction.NAME, request, authentication), is(false));
        assertThat(role.cluster().check(UpdateFilterAction.NAME, request, authentication), is(false));
        assertThat(role.cluster().check(UpdateJobAction.NAME, request, authentication), is(false));
        assertThat(role.cluster().check(UpdateModelSnapshotAction.NAME, request, authentication), is(false));
        assertThat(role.cluster().check(UpdateProcessAction.NAME, request, authentication), is(false));
        assertThat(role.cluster().check(ValidateDetectorAction.NAME, request, authentication), is(false));
        assertThat(role.cluster().check(ValidateJobConfigAction.NAME, request, authentication), is(false));
        assertThat(role.cluster().check(DelegatePkiAuthenticationAction.NAME, request, authentication), is(false));

        assertThat(role.runAs().check(randomAlphaOfLengthBetween(1, 30)), is(false));

        assertNoAccessAllowed(role, "foo");
        assertNoAccessAllowed(role, MlConfigIndex.indexName());
        assertNoAccessAllowed(role, MlMetaIndex.indexName());
        assertNoAccessAllowed(role, AnomalyDetectorsIndexFields.STATE_INDEX_PREFIX);
        assertOnlyReadAllowed(role, AnomalyDetectorsIndexFields.RESULTS_INDEX_PREFIX + AnomalyDetectorsIndexFields.RESULTS_INDEX_DEFAULT);
        assertOnlyReadAllowed(role, NotificationsIndex.NOTIFICATIONS_INDEX);
        assertReadWriteDocsButNotDeleteIndexAllowed(role, AnnotationIndex.LATEST_INDEX_NAME);

        assertNoAccessAllowed(role, RestrictedIndicesNames.RESTRICTED_NAMES);
        assertNoAccessAllowed(role, XPackPlugin.ASYNC_RESULTS_INDEX + randomAlphaOfLengthBetween(0, 2));

        final String kibanaApplicationWithRandomIndex = "kibana-" + randomFrom(randomAlphaOfLengthBetween(8, 24), ".kibana");
        assertThat(role.application().grants(new ApplicationPrivilege(kibanaApplicationWithRandomIndex, "app-foo", "foo"), "*"), is(false));
        assertThat(
            role.application()
                .grants(new ApplicationPrivilege(kibanaApplicationWithRandomIndex, "app-reserved_ml", "reserved_ml_user"), "*"),
            is(true)
        );

        final String otherApplication = "logstash-" + randomAlphaOfLengthBetween(8, 24);
        assertThat(role.application().grants(new ApplicationPrivilege(otherApplication, "app-foo", "foo"), "*"), is(false));
        assertThat(
            role.application().grants(new ApplicationPrivilege(otherApplication, "app-reserved_ml", "reserved_ml_user"), "*"),
            is(false)
        );
    }

    public void testTransformAdminRole() {
        final TransportRequest request = mock(TransportRequest.class);
        final Authentication authentication = mock(Authentication.class);

        RoleDescriptor[] roleDescriptors = {
            new ReservedRolesStore().roleDescriptor("data_frame_transforms_admin"),
            new ReservedRolesStore().roleDescriptor("transform_admin") };

        for (RoleDescriptor roleDescriptor : roleDescriptors) {
            assertNotNull(roleDescriptor);
            assertThat(roleDescriptor.getMetadata(), hasEntry("_reserved", true));
            if (roleDescriptor.getName().equals("data_frame_transforms_admin")) {
                assertThat(roleDescriptor.getMetadata(), hasEntry("_deprecated", true));
            } else {
                assertThat(roleDescriptor.getMetadata(), not(hasEntry("_deprecated", true)));
            }

            Role role = Role.builder(roleDescriptor, null, RESTRICTED_INDICES_AUTOMATON).build();
            assertThat(role.cluster().check(DeleteTransformAction.NAME, request, authentication), is(true));
            assertThat(role.cluster().check(GetTransformAction.NAME, request, authentication), is(true));
            assertThat(role.cluster().check(GetTransformStatsAction.NAME, request, authentication), is(true));
            assertThat(role.cluster().check(PreviewTransformAction.NAME, request, authentication), is(true));
            assertThat(role.cluster().check(PutTransformAction.NAME, request, authentication), is(true));
            assertThat(role.cluster().check(StartTransformAction.NAME, request, authentication), is(true));
            assertThat(role.cluster().check(StopTransformAction.NAME, request, authentication), is(true));
            assertThat(role.cluster().check(DelegatePkiAuthenticationAction.NAME, request, authentication), is(false));

            assertThat(role.runAs().check(randomAlphaOfLengthBetween(1, 30)), is(false));

            assertOnlyReadAllowed(role, TransformInternalIndexConstants.AUDIT_INDEX_READ_ALIAS);
            assertOnlyReadAllowed(role, TransformInternalIndexConstants.AUDIT_INDEX_PATTERN);
            assertOnlyReadAllowed(role, TransformInternalIndexConstants.AUDIT_INDEX_PATTERN_DEPRECATED);
            assertNoAccessAllowed(role, "foo");
            assertNoAccessAllowed(role, TransformInternalIndexConstants.LATEST_INDEX_NAME); // internal use only

            assertNoAccessAllowed(role, RestrictedIndicesNames.RESTRICTED_NAMES);
            assertNoAccessAllowed(role, XPackPlugin.ASYNC_RESULTS_INDEX + randomAlphaOfLengthBetween(0, 2));

            final String kibanaApplicationWithRandomIndex = "kibana-" + randomFrom(randomAlphaOfLengthBetween(8, 24), ".kibana");
            assertThat(
                role.application().grants(new ApplicationPrivilege(kibanaApplicationWithRandomIndex, "app-foo", "foo"), "*"),
                is(false)
            );

            if (roleDescriptor.getName().equals("data_frame_transforms_admin")) {
                assertThat(
                    role.application()
                        .grants(new ApplicationPrivilege(kibanaApplicationWithRandomIndex, "app-reserved_ml", "reserved_ml_user"), "*"),
                    is(true)
                );
            }

            final String otherApplication = "logstash-" + randomAlphaOfLengthBetween(8, 24);
            assertThat(role.application().grants(new ApplicationPrivilege(otherApplication, "app-foo", "foo"), "*"), is(false));
            if (roleDescriptor.getName().equals("data_frame_transforms_admin")) {
                assertThat(
                    role.application().grants(new ApplicationPrivilege(otherApplication, "app-reserved_ml", "reserved_ml_user"), "*"),
                    is(false)
                );
            }
        }
    }

    public void testTransformUserRole() {
        final TransportRequest request = mock(TransportRequest.class);
        final Authentication authentication = mock(Authentication.class);

        RoleDescriptor[] roleDescriptors = {
            new ReservedRolesStore().roleDescriptor("data_frame_transforms_user"),
            new ReservedRolesStore().roleDescriptor("transform_user") };

        for (RoleDescriptor roleDescriptor : roleDescriptors) {
            assertNotNull(roleDescriptor);
            assertThat(roleDescriptor.getMetadata(), hasEntry("_reserved", true));
            if (roleDescriptor.getName().equals("data_frame_transforms_user")) {
                assertThat(roleDescriptor.getMetadata(), hasEntry("_deprecated", true));
            } else {
                assertThat(roleDescriptor.getMetadata(), not(hasEntry("_deprecated", true)));
            }

            Role role = Role.builder(roleDescriptor, null, RESTRICTED_INDICES_AUTOMATON).build();
            assertThat(role.cluster().check(DeleteTransformAction.NAME, request, authentication), is(false));
            assertThat(role.cluster().check(GetTransformAction.NAME, request, authentication), is(true));
            assertThat(role.cluster().check(GetTransformStatsAction.NAME, request, authentication), is(true));
            assertThat(role.cluster().check(PreviewTransformAction.NAME, request, authentication), is(false));
            assertThat(role.cluster().check(PutTransformAction.NAME, request, authentication), is(false));
            assertThat(role.cluster().check(StartTransformAction.NAME, request, authentication), is(false));
            assertThat(role.cluster().check(StopTransformAction.NAME, request, authentication), is(false));
            assertThat(role.cluster().check(DelegatePkiAuthenticationAction.NAME, request, authentication), is(false));

            assertThat(role.runAs().check(randomAlphaOfLengthBetween(1, 30)), is(false));

            assertOnlyReadAllowed(role, TransformInternalIndexConstants.AUDIT_INDEX_READ_ALIAS);
            assertOnlyReadAllowed(role, TransformInternalIndexConstants.AUDIT_INDEX_PATTERN);
            assertOnlyReadAllowed(role, TransformInternalIndexConstants.AUDIT_INDEX_PATTERN_DEPRECATED);
            assertNoAccessAllowed(role, "foo");
            assertNoAccessAllowed(role, TransformInternalIndexConstants.LATEST_INDEX_NAME);

            assertNoAccessAllowed(role, RestrictedIndicesNames.RESTRICTED_NAMES);
            assertNoAccessAllowed(role, XPackPlugin.ASYNC_RESULTS_INDEX + randomAlphaOfLengthBetween(0, 2));

            final String kibanaApplicationWithRandomIndex = "kibana-" + randomFrom(randomAlphaOfLengthBetween(8, 24), ".kibana");
            assertThat(
                role.application().grants(new ApplicationPrivilege(kibanaApplicationWithRandomIndex, "app-foo", "foo"), "*"),
                is(false)
            );

            if (roleDescriptor.getName().equals("data_frame_transforms_user")) {
                assertThat(
                    role.application()
                        .grants(new ApplicationPrivilege(kibanaApplicationWithRandomIndex, "app-reserved_ml", "reserved_ml_user"), "*"),
                    is(true)
                );
            }

            final String otherApplication = "logstash-" + randomAlphaOfLengthBetween(8, 24);
            assertThat(role.application().grants(new ApplicationPrivilege(otherApplication, "app-foo", "foo"), "*"), is(false));
            if (roleDescriptor.getName().equals("data_frame_transforms_user")) {
                assertThat(
                    role.application().grants(new ApplicationPrivilege(otherApplication, "app-reserved_ml", "reserved_ml_user"), "*"),
                    is(false)
                );
            }
        }
    }

    public void testWatcherAdminRole() {
        final TransportRequest request = mock(TransportRequest.class);
        final Authentication authentication = mock(Authentication.class);

        RoleDescriptor roleDescriptor = new ReservedRolesStore().roleDescriptor("watcher_admin");
        assertNotNull(roleDescriptor);
        assertThat(roleDescriptor.getMetadata(), hasEntry("_reserved", true));

        Role role = Role.builder(roleDescriptor, null, RESTRICTED_INDICES_AUTOMATON).build();
        assertThat(role.cluster().check(PutWatchAction.NAME, request, authentication), is(true));
        assertThat(role.cluster().check(GetWatchAction.NAME, request, authentication), is(true));
        assertThat(role.cluster().check(DeleteWatchAction.NAME, request, authentication), is(true));
        assertThat(role.cluster().check(ExecuteWatchAction.NAME, request, authentication), is(true));
        assertThat(role.cluster().check(AckWatchAction.NAME, request, authentication), is(true));
        assertThat(role.cluster().check(ActivateWatchAction.NAME, request, authentication), is(true));
        assertThat(role.cluster().check(WatcherServiceAction.NAME, request, authentication), is(true));
        assertThat(role.cluster().check(WatcherStatsAction.NAME, request, authentication), is(true));
        assertThat(role.cluster().check(DelegatePkiAuthenticationAction.NAME, request, authentication), is(false));

        assertThat(role.runAs().check(randomAlphaOfLengthBetween(1, 30)), is(false));

        assertThat(role.indices().allowedIndicesMatcher(IndexAction.NAME).test(mockIndexAbstraction("foo")), is(false));

        for (String index : new String[] { Watch.INDEX, HistoryStoreField.DATA_STREAM, TriggeredWatchStoreField.INDEX_NAME }) {
            assertOnlyReadAllowed(role, index);
        }

        assertNoAccessAllowed(role, RestrictedIndicesNames.RESTRICTED_NAMES);
        assertNoAccessAllowed(role, XPackPlugin.ASYNC_RESULTS_INDEX + randomAlphaOfLengthBetween(0, 2));
    }

    public void testWatcherUserRole() {
        final TransportRequest request = mock(TransportRequest.class);
        final Authentication authentication = mock(Authentication.class);

        RoleDescriptor roleDescriptor = new ReservedRolesStore().roleDescriptor("watcher_user");
        assertNotNull(roleDescriptor);
        assertThat(roleDescriptor.getMetadata(), hasEntry("_reserved", true));

        Role role = Role.builder(roleDescriptor, null, RESTRICTED_INDICES_AUTOMATON).build();
        assertThat(role.cluster().check(PutWatchAction.NAME, request, authentication), is(false));
        assertThat(role.cluster().check(GetWatchAction.NAME, request, authentication), is(true));
        assertThat(role.cluster().check(DeleteWatchAction.NAME, request, authentication), is(false));
        assertThat(role.cluster().check(ExecuteWatchAction.NAME, request, authentication), is(false));
        assertThat(role.cluster().check(AckWatchAction.NAME, request, authentication), is(false));
        assertThat(role.cluster().check(ActivateWatchAction.NAME, request, authentication), is(false));
        assertThat(role.cluster().check(WatcherServiceAction.NAME, request, authentication), is(false));
        assertThat(role.cluster().check(WatcherStatsAction.NAME, request, authentication), is(true));
        assertThat(role.cluster().check(DelegatePkiAuthenticationAction.NAME, request, authentication), is(false));

        assertThat(role.runAs().check(randomAlphaOfLengthBetween(1, 30)), is(false));

        assertThat(role.indices().allowedIndicesMatcher(IndexAction.NAME).test(mockIndexAbstraction("foo")), is(false));
        assertThat(
            role.indices().allowedIndicesMatcher(IndexAction.NAME).test(mockIndexAbstraction(TriggeredWatchStoreField.INDEX_NAME)),
            is(false)
        );

        for (String index : new String[] { Watch.INDEX, HistoryStoreField.DATA_STREAM }) {
            assertOnlyReadAllowed(role, index);
        }

        assertNoAccessAllowed(role, RestrictedIndicesNames.RESTRICTED_NAMES);
        assertNoAccessAllowed(role, XPackPlugin.ASYNC_RESULTS_INDEX + randomAlphaOfLengthBetween(0, 2));
    }

    public void testPredefinedViewerRole() {
        final TransportRequest request = mock(TransportRequest.class);
        final Authentication authentication = mock(Authentication.class);

        RoleDescriptor roleDescriptor = new ReservedRolesStore().roleDescriptor("viewer");
        assertNotNull(roleDescriptor);
        assertThat(roleDescriptor.getMetadata(), hasEntry("_reserved", true));

        Role role = Role.builder(roleDescriptor, null, RESTRICTED_INDICES_AUTOMATON).build();
        // No cluster privileges
        assertThat(role.cluster().check(ClusterHealthAction.NAME, request, authentication), is(false));
        assertThat(role.cluster().check(ClusterStateAction.NAME, request, authentication), is(false));
        assertThat(role.cluster().check(ClusterStatsAction.NAME, request, authentication), is(false));
        assertThat(role.cluster().check(PutIndexTemplateAction.NAME, request, authentication), is(false));
        assertThat(role.cluster().check(ClusterRerouteAction.NAME, request, authentication), is(false));
        assertThat(role.cluster().check(ClusterUpdateSettingsAction.NAME, request, authentication), is(false));
        assertThat(role.cluster().check(MonitoringBulkAction.NAME, request, authentication), is(false));
        assertThat(role.cluster().check(DelegatePkiAuthenticationAction.NAME, request, authentication), is(false));
        // Check index privileges
        assertOnlyReadAllowed(role, "observability-annotations");
        assertOnlyReadAllowed(role, "logs-" + randomIntBetween(0, 5));
        assertOnlyReadAllowed(role, "metrics-" + randomIntBetween(0, 5));
        assertOnlyReadAllowed(role, "synthetics-" + randomIntBetween(0, 5));
        assertOnlyReadAllowed(role, "apm-" + randomIntBetween(0, 5));
        assertOnlyReadAllowed(role, "traces-apm." + randomIntBetween(0, 5));
        assertOnlyReadAllowed(role, "filebeat-" + randomIntBetween(0, 5));
        assertOnlyReadAllowed(role, "metricbeat-" + randomIntBetween(0, 5));
        assertOnlyReadAllowed(role, "heardbeat-" + randomIntBetween(0, 5));
        assertOnlyReadAllowed(role, "kibana_sample_data_-" + randomIntBetween(0, 5));
        assertOnlyReadAllowed(role, ".siem-signals-" + randomIntBetween(0, 5));
        assertOnlyReadAllowed(role, ".alerts-" + randomIntBetween(0, 5));
        assertOnlyReadAllowed(role, ".preview.alerts-" + randomIntBetween(0, 5));
        assertOnlyReadAllowed(role, ".lists-" + randomIntBetween(0, 5));
        assertOnlyReadAllowed(role, ".items-" + randomIntBetween(0, 5));
        assertOnlyReadAllowed(role, "apm-" + randomIntBetween(0, 5) + "-transaction-" + randomIntBetween(0, 5));
        assertOnlyReadAllowed(role, "logs-" + randomIntBetween(0, 5));
        assertOnlyReadAllowed(role, "auditbeat-" + randomIntBetween(0, 5));
        assertOnlyReadAllowed(role, "filebeat-" + randomIntBetween(0, 5));
        assertOnlyReadAllowed(role, "packetbeat-" + randomIntBetween(0, 5));
        assertOnlyReadAllowed(role, "winlogbeat-" + randomIntBetween(0, 5));
        assertOnlyReadAllowed(role, "endgame-" + randomIntBetween(0, 5));
        assertOnlyReadAllowed(role, randomAlphaOfLength(5));

        assertNoAccessAllowed(role, RestrictedIndicesNames.RESTRICTED_NAMES);
        assertNoAccessAllowed(role, "." + randomAlphaOfLengthBetween(6, 10));
        assertNoAccessAllowed(role, "ilm-history-" + randomIntBetween(0, 5));
        // Check application privileges
        assertThat(role.application().grants(new ApplicationPrivilege("kibana-.kibana", "kibana-read", "read"), "*"), is(true));
        assertThat(role.application().grants(new ApplicationPrivilege("kibana-.kibana", "kibana-all", "all"), "*"), is(false));

        assertThat(role.runAs().check(randomAlphaOfLengthBetween(1, 20)), is(false));
    }

    public void testPredefinedEditorRole() {
        final TransportRequest request = mock(TransportRequest.class);
        final Authentication authentication = mock(Authentication.class);

        RoleDescriptor roleDescriptor = new ReservedRolesStore().roleDescriptor("editor");
        assertNotNull(roleDescriptor);
        assertThat(roleDescriptor.getMetadata(), hasEntry("_reserved", true));

        Role role = Role.builder(roleDescriptor, null, RESTRICTED_INDICES_AUTOMATON).build();

        // No cluster privileges
        assertThat(role.cluster().check(ClusterHealthAction.NAME, request, authentication), is(false));
        assertThat(role.cluster().check(ClusterStateAction.NAME, request, authentication), is(false));
        assertThat(role.cluster().check(ClusterStatsAction.NAME, request, authentication), is(false));
        assertThat(role.cluster().check(PutIndexTemplateAction.NAME, request, authentication), is(false));
        assertThat(role.cluster().check(ClusterRerouteAction.NAME, request, authentication), is(false));
        assertThat(role.cluster().check(ClusterUpdateSettingsAction.NAME, request, authentication), is(false));
        assertThat(role.cluster().check(MonitoringBulkAction.NAME, request, authentication), is(false));
        assertThat(role.cluster().check(DelegatePkiAuthenticationAction.NAME, request, authentication), is(false));

        // Check index privileges
        assertOnlyReadAllowed(role, "logs-" + randomIntBetween(0, 5));
        assertOnlyReadAllowed(role, "metrics-" + randomIntBetween(0, 5));
        assertOnlyReadAllowed(role, "synthetics-" + randomIntBetween(0, 5));
        assertOnlyReadAllowed(role, "apm-" + randomIntBetween(0, 5));
        assertOnlyReadAllowed(role, "traces-apm." + randomIntBetween(0, 5));
        assertOnlyReadAllowed(role, "filebeat-" + randomIntBetween(0, 5));
        assertOnlyReadAllowed(role, "metricbeat-" + randomIntBetween(0, 5));
        assertOnlyReadAllowed(role, "heardbeat-" + randomIntBetween(0, 5));
        assertOnlyReadAllowed(role, "kibana_sample_data_-" + randomIntBetween(0, 5));
        assertOnlyReadAllowed(role, "apm-" + randomIntBetween(0, 5) + "-transaction-" + randomIntBetween(0, 5));
        assertOnlyReadAllowed(role, "logs-" + randomIntBetween(0, 5));
        assertOnlyReadAllowed(role, "auditbeat-" + randomIntBetween(0, 5));
        assertOnlyReadAllowed(role, "filebeat-" + randomIntBetween(0, 5));
        assertOnlyReadAllowed(role, "packetbeat-" + randomIntBetween(0, 5));
        assertOnlyReadAllowed(role, "winlogbeat-" + randomIntBetween(0, 5));
        assertOnlyReadAllowed(role, "endgame-" + randomIntBetween(0, 5));
        assertOnlyReadAllowed(role, randomAlphaOfLength(5));

        assertReadWriteDocsAndMaintenanceButNotDeleteIndexAllowed(role, ".siem-signals-" + randomIntBetween(0, 5));
        assertReadWriteDocsAndMaintenanceButNotDeleteIndexAllowed(role, ".lists-" + randomIntBetween(0, 5));
        assertReadWriteDocsAndMaintenanceButNotDeleteIndexAllowed(role, ".items-" + randomIntBetween(0, 5));
        assertReadWriteDocsButNotDeleteIndexAllowed(role, "observability-annotations");
        assertReadWriteDocsAndMaintenanceButNotDeleteIndexAllowed(role, ".alerts-" + randomIntBetween(0, 5));
        assertReadWriteDocsAndMaintenanceButNotDeleteIndexAllowed(role, ".internal.alerts-" + randomIntBetween(0, 5));
        assertReadWriteDocsAndMaintenanceButNotDeleteIndexAllowed(role, ".preview.alerts-" + randomIntBetween(0, 5));
        assertReadWriteDocsAndMaintenanceButNotDeleteIndexAllowed(role, ".internal.preview.alerts-" + randomIntBetween(0, 5));

        assertNoAccessAllowed(role, RestrictedIndicesNames.RESTRICTED_NAMES);
        assertNoAccessAllowed(role, "." + randomAlphaOfLengthBetween(6, 10));
        assertNoAccessAllowed(role, "ilm-history-" + randomIntBetween(0, 5));

        // Check application privileges
        assertThat(role.application().grants(new ApplicationPrivilege("kibana-.kibana", "kibana-all", "all"), "*"), is(true));

        assertThat(role.runAs().check(randomAlphaOfLengthBetween(1, 20)), is(false));
    }

    private void assertAllIndicesAccessAllowed(Role role, String index) {
        logger.info("index name [{}]", index);
        assertThat(role.indices().allowedIndicesMatcher("indices:foo").test(mockIndexAbstraction(index)), is(true));
        assertThat(role.indices().allowedIndicesMatcher("indices:bar").test(mockIndexAbstraction(index)), is(true));
        assertThat(role.indices().allowedIndicesMatcher(DeleteIndexAction.NAME).test(mockIndexAbstraction(index)), is(true));
        assertThat(role.indices().allowedIndicesMatcher(GetIndexAction.NAME).test(mockIndexAbstraction(index)), is(true));
        assertThat(role.indices().allowedIndicesMatcher(CreateIndexAction.NAME).test(mockIndexAbstraction(index)), is(true));
        assertThat(role.indices().allowedIndicesMatcher(IndexAction.NAME).test(mockIndexAbstraction(index)), is(true));
        assertThat(role.indices().allowedIndicesMatcher(DeleteAction.NAME).test(mockIndexAbstraction(index)), is(true));
        assertThat(role.indices().allowedIndicesMatcher(UpdateSettingsAction.NAME).test(mockIndexAbstraction(index)), is(true));
        assertThat(role.indices().allowedIndicesMatcher(SearchAction.NAME).test(mockIndexAbstraction(index)), is(true));
        assertThat(role.indices().allowedIndicesMatcher(MultiSearchAction.NAME).test(mockIndexAbstraction(index)), is(true));
        assertThat(role.indices().allowedIndicesMatcher(GetAction.NAME).test(mockIndexAbstraction(index)), is(true));
        // inherits from 'all'
        assertThat(role.indices().allowedIndicesMatcher(READ_CROSS_CLUSTER_NAME).test(mockIndexAbstraction(index)), is(true));
    }

    private void assertReadWriteDocsAndMaintenanceButNotDeleteIndexAllowed(Role role, String index) {
        assertThat(role.indices().allowedIndicesMatcher(DeleteIndexAction.NAME).test(mockIndexAbstraction(index)), is(false));
        assertThat(role.indices().allowedIndicesMatcher(SearchAction.NAME).test(mockIndexAbstraction(index)), is(true));
        assertThat(role.indices().allowedIndicesMatcher(GetAction.NAME).test(mockIndexAbstraction(index)), is(true));
        assertThat(role.indices().allowedIndicesMatcher(IndexAction.NAME).test(mockIndexAbstraction(index)), is(true));
        assertThat(role.indices().allowedIndicesMatcher(UpdateAction.NAME).test(mockIndexAbstraction(index)), is(true));
        assertThat(role.indices().allowedIndicesMatcher(DeleteAction.NAME).test(mockIndexAbstraction(index)), is(true));
        assertThat(role.indices().allowedIndicesMatcher(BulkAction.NAME).test(mockIndexAbstraction(index)), is(true));
        assertThat(role.indices().allowedIndicesMatcher("indices:admin/refresh*").test(mockIndexAbstraction(index)), is(true));
        assertThat(role.indices().allowedIndicesMatcher("indices:admin/flush*").test(mockIndexAbstraction(index)), is(true));
        assertThat(role.indices().allowedIndicesMatcher("indices:admin/synced_flush").test(mockIndexAbstraction(index)), is(true));
        assertThat(role.indices().allowedIndicesMatcher("indices:admin/forcemerge*").test(mockIndexAbstraction(index)), is(true));
    }

    private void assertReadWriteDocsButNotDeleteIndexAllowed(Role role, String index) {
        assertThat(role.indices().allowedIndicesMatcher(DeleteIndexAction.NAME).test(mockIndexAbstraction(index)), is(false));
        assertThat(role.indices().allowedIndicesMatcher(SearchAction.NAME).test(mockIndexAbstraction(index)), is(true));
        assertThat(role.indices().allowedIndicesMatcher(GetAction.NAME).test(mockIndexAbstraction(index)), is(true));
        assertThat(role.indices().allowedIndicesMatcher(IndexAction.NAME).test(mockIndexAbstraction(index)), is(true));
        assertThat(role.indices().allowedIndicesMatcher(UpdateAction.NAME).test(mockIndexAbstraction(index)), is(true));
        assertThat(role.indices().allowedIndicesMatcher(DeleteAction.NAME).test(mockIndexAbstraction(index)), is(true));
        assertThat(role.indices().allowedIndicesMatcher(BulkAction.NAME).test(mockIndexAbstraction(index)), is(true));
    }

    private void assertOnlyReadAllowed(Role role, String index) {
        assertThat(role.indices().allowedIndicesMatcher(DeleteIndexAction.NAME).test(mockIndexAbstraction(index)), is(false));
        assertThat(role.indices().allowedIndicesMatcher(CreateIndexAction.NAME).test(mockIndexAbstraction(index)), is(false));
        assertThat(role.indices().allowedIndicesMatcher(UpdateSettingsAction.NAME).test(mockIndexAbstraction(index)), is(false));
        assertThat(role.indices().allowedIndicesMatcher(SearchAction.NAME).test(mockIndexAbstraction(index)), is(true));
        assertThat(role.indices().allowedIndicesMatcher(GetAction.NAME).test(mockIndexAbstraction(index)), is(true));
        assertThat(role.indices().allowedIndicesMatcher(IndexAction.NAME).test(mockIndexAbstraction(index)), is(false));
        assertThat(role.indices().allowedIndicesMatcher(UpdateAction.NAME).test(mockIndexAbstraction(index)), is(false));
        assertThat(role.indices().allowedIndicesMatcher(DeleteAction.NAME).test(mockIndexAbstraction(index)), is(false));
        assertThat(role.indices().allowedIndicesMatcher(BulkAction.NAME).test(mockIndexAbstraction(index)), is(false));

        assertNoAccessAllowed(role, RestrictedIndicesNames.RESTRICTED_NAMES);
        assertNoAccessAllowed(role, XPackPlugin.ASYNC_RESULTS_INDEX + randomAlphaOfLengthBetween(0, 2));
    }

    private void assertViewIndexMetadata(Role role, String index) {
        Arrays.asList(
            GetAliasesAction.NAME,
            GetIndexAction.NAME,
            GetFieldMappingsAction.NAME + "*",
            GetMappingsAction.NAME,
            ClusterSearchShardsAction.NAME,
            ValidateQueryAction.NAME + "*",
            GetSettingsAction.NAME,
            ExplainLifecycleAction.NAME,
            GetDataStreamAction.NAME,
            ResolveIndexAction.NAME,
            FieldCapabilitiesAction.NAME + "*",
            GetRollupIndexCapsAction.NAME + "*"
        ).forEach(action -> assertThat(role.indices().allowedIndicesMatcher(action).test(mockIndexAbstraction(index)), is(true)));
    }

    private void assertNoAccessAllowed(Role role, Collection<String> indices) {
        for (String index : indices) {
            assertNoAccessAllowed(role, index);
        }
    }

    private void assertNoAccessAllowed(Role role, String index) {
        assertThat(role.indices().allowedIndicesMatcher(DeleteIndexAction.NAME).test(mockIndexAbstraction(index)), is(false));
        assertThat(role.indices().allowedIndicesMatcher(CreateIndexAction.NAME).test(mockIndexAbstraction(index)), is(false));
        assertThat(role.indices().allowedIndicesMatcher(UpdateSettingsAction.NAME).test(mockIndexAbstraction(index)), is(false));
        assertThat(role.indices().allowedIndicesMatcher(SearchAction.NAME).test(mockIndexAbstraction(index)), is(false));
        assertThat(role.indices().allowedIndicesMatcher(GetAction.NAME).test(mockIndexAbstraction(index)), is(false));
        assertThat(role.indices().allowedIndicesMatcher(IndexAction.NAME).test(mockIndexAbstraction(index)), is(false));
        assertThat(role.indices().allowedIndicesMatcher(UpdateAction.NAME).test(mockIndexAbstraction(index)), is(false));
        assertThat(role.indices().allowedIndicesMatcher(DeleteAction.NAME).test(mockIndexAbstraction(index)), is(false));
        assertThat(role.indices().allowedIndicesMatcher(BulkAction.NAME).test(mockIndexAbstraction(index)), is(false));
    }

    public void testLogstashAdminRole() {
        final TransportRequest request = mock(TransportRequest.class);
        final Authentication authentication = mock(Authentication.class);

        RoleDescriptor roleDescriptor = new ReservedRolesStore().roleDescriptor("logstash_admin");
        assertNotNull(roleDescriptor);
        assertThat(roleDescriptor.getMetadata(), hasEntry("_reserved", true));

        Role logstashAdminRole = Role.builder(roleDescriptor, null, RESTRICTED_INDICES_AUTOMATON).build();
        assertThat(logstashAdminRole.cluster().check(ClusterHealthAction.NAME, request, authentication), is(false));
        assertThat(logstashAdminRole.cluster().check(PutIndexTemplateAction.NAME, request, authentication), is(false));
        assertThat(logstashAdminRole.cluster().check(ClusterRerouteAction.NAME, request, authentication), is(false));
        assertThat(logstashAdminRole.cluster().check(ClusterUpdateSettingsAction.NAME, request, authentication), is(false));
        assertThat(logstashAdminRole.cluster().check(DelegatePkiAuthenticationAction.NAME, request, authentication), is(false));

        assertThat(logstashAdminRole.cluster().check("cluster:admin/logstash/pipeline/delete", request, authentication), is(true));
        assertThat(logstashAdminRole.cluster().check("cluster:admin/logstash/pipeline/get", request, authentication), is(true));
        assertThat(logstashAdminRole.cluster().check("cluster:admin/logstash/pipeline/put", request, authentication), is(true));

        assertThat(logstashAdminRole.runAs().check(randomAlphaOfLengthBetween(1, 30)), is(false));

        assertThat(logstashAdminRole.indices().allowedIndicesMatcher(IndexAction.NAME).test(mockIndexAbstraction("foo")), is(false));
        assertThat(logstashAdminRole.indices().allowedIndicesMatcher(IndexAction.NAME).test(mockIndexAbstraction(".reporting")), is(false));
        assertThat(logstashAdminRole.indices().allowedIndicesMatcher(IndexAction.NAME).test(mockIndexAbstraction(".logstash")), is(true));
        assertThat(
            logstashAdminRole.indices().allowedIndicesMatcher("indices:foo").test(mockIndexAbstraction(randomAlphaOfLengthBetween(8, 24))),
            is(false)
        );

        final String index = ".logstash-" + randomIntBetween(0, 5);

        assertThat(logstashAdminRole.indices().allowedIndicesMatcher(DeleteAction.NAME).test(mockIndexAbstraction(index)), is(true));
        assertThat(logstashAdminRole.indices().allowedIndicesMatcher(DeleteIndexAction.NAME).test(mockIndexAbstraction(index)), is(true));
        assertThat(logstashAdminRole.indices().allowedIndicesMatcher(CreateIndexAction.NAME).test(mockIndexAbstraction(index)), is(true));
        assertThat(logstashAdminRole.indices().allowedIndicesMatcher(IndexAction.NAME).test(mockIndexAbstraction(index)), is(true));
        assertThat(logstashAdminRole.indices().allowedIndicesMatcher(GetAction.NAME).test(mockIndexAbstraction(index)), is(true));
        assertThat(logstashAdminRole.indices().allowedIndicesMatcher(SearchAction.NAME).test(mockIndexAbstraction(index)), is(true));
        assertThat(logstashAdminRole.indices().allowedIndicesMatcher(MultiSearchAction.NAME).test(mockIndexAbstraction(index)), is(true));
        assertThat(
            logstashAdminRole.indices().allowedIndicesMatcher(UpdateSettingsAction.NAME).test(mockIndexAbstraction(index)),
            is(true)
        );
    }

    private IndexAbstraction mockIndexAbstraction(String name) {
        IndexAbstraction mock = mock(IndexAbstraction.class);
        when(mock.getName()).thenReturn(name);
        when(mock.getType()).thenReturn(
            randomFrom(IndexAbstraction.Type.CONCRETE_INDEX, IndexAbstraction.Type.ALIAS, IndexAbstraction.Type.DATA_STREAM)
        );
        return mock;
    }
}<|MERGE_RESOLUTION|>--- conflicted
+++ resolved
@@ -474,15 +474,11 @@
             ReservedRolesStore.ALERTS_BACKING_INDEX + randomAlphaOfLength(randomIntBetween(0, 13)),
             ReservedRolesStore.ALERTS_INDEX_ALIAS + randomAlphaOfLength(randomIntBetween(0, 13)),
             ReservedRolesStore.PREVIEW_ALERTS_INDEX_ALIAS + randomAlphaOfLength(randomIntBetween(0, 13)),
-<<<<<<< HEAD
-            ReservedRolesStore.PREVIEW_ALERTS_BACKING_INDEX_ALIAS + randomAlphaOfLength(randomIntBetween(0, 13))
+            ReservedRolesStore.PREVIEW_ALERTS_BACKING_INDEX_ALIAS + randomAlphaOfLength(randomIntBetween(0, 13)),
             ReservedRolesStore.PERCOLATOR_ALERTS_INDEX_ALIAS + randomAlphaOfLength(randomIntBetween(0, 13)),
-            ReservedRolesStore.PERCOLATOR_ALERTS_BACKING_INDEX_ALIAS + randomAlphaOfLength(randomIntBetween(0, 13))
-=======
-            ReservedRolesStore.PREVIEW_ALERTS_BACKING_INDEX_ALIAS + randomAlphaOfLength(randomIntBetween(0, 13)),
+            ReservedRolesStore.PERCOLATOR_ALERTS_BACKING_INDEX_ALIAS + randomAlphaOfLength(randomIntBetween(0, 13)),
             ReservedRolesStore.LISTS_INDEX + randomAlphaOfLength(randomIntBetween(0, 13)),
             ReservedRolesStore.LISTS_ITEMS_INDEX + randomAlphaOfLength(randomIntBetween(0, 13))
->>>>>>> b32476c2
         ).forEach(index -> assertAllIndicesAccessAllowed(kibanaRole, index));
 
         // read-only index access, including cross cluster
