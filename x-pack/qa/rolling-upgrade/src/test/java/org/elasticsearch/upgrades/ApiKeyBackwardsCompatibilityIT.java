/*
 * Copyright Elasticsearch B.V. and/or licensed to Elasticsearch B.V. under one
 * or more contributor license agreements. Licensed under the Elastic License
 * 2.0; you may not use this file except in compliance with the Elastic License
 * 2.0.
 */

package org.elasticsearch.upgrades;

import org.apache.http.HttpHost;
import org.apache.http.client.methods.HttpGet;
import org.elasticsearch.Version;
import org.elasticsearch.client.Request;
import org.elasticsearch.client.RequestOptions;
import org.elasticsearch.client.Response;
import org.elasticsearch.client.RestClient;
import org.elasticsearch.core.Strings;
import org.elasticsearch.core.Tuple;
import org.elasticsearch.test.XContentTestUtils;
import org.elasticsearch.test.rest.ObjectPath;
import org.elasticsearch.xcontent.XContentType;
import org.elasticsearch.xpack.core.security.authc.Authentication;
import org.elasticsearch.xpack.core.security.authz.RoleDescriptor;
import org.elasticsearch.xpack.core.security.authz.RoleDescriptorTests;
import org.elasticsearch.xpack.core.security.user.User;
import org.elasticsearch.xpack.test.SecuritySettingsSourceField;

import java.io.IOException;
import java.io.UncheckedIOException;
import java.nio.charset.StandardCharsets;
import java.util.ArrayList;
import java.util.Base64;
import java.util.HashMap;
import java.util.List;
import java.util.Locale;
import java.util.Map;
import java.util.Set;

import static org.hamcrest.Matchers.anyOf;
import static org.hamcrest.Matchers.containsString;
import static org.hamcrest.Matchers.equalTo;
import static org.hamcrest.Matchers.is;
import static org.hamcrest.Matchers.notNullValue;

public class ApiKeyBackwardsCompatibilityIT extends AbstractUpgradeTestCase {

    public static final Version API_KEY_SUPPORT_REMOTE_INDICES_VERSION = Version.V_8_8_0;

    private RestClient oldVersionClient = null;
    private RestClient newVersionClient = null;

    public void testCreatingAndUpdatingApiKeys() throws Exception {
        assumeTrue(
            "The remote_indices for API Keys are not supported before version " + API_KEY_SUPPORT_REMOTE_INDICES_VERSION,
            UPGRADE_FROM_VERSION.before(API_KEY_SUPPORT_REMOTE_INDICES_VERSION)
        );
        switch (CLUSTER_TYPE) {
            case OLD -> {
                // succeed when remote_indices are not provided
                final boolean includeRoles = randomBoolean();
                final String initialApiKeyRole = includeRoles ? randomRoleDescriptors(false) : "{}";
                final Tuple<String, String> apiKey = createOrGrantApiKey(initialApiKeyRole);
                updateOrBulkUpdateApiKey(apiKey.v1(), randomValueOtherThan(initialApiKeyRole, () -> randomRoleDescriptors(false)));
                authenticateWithApiKey(apiKey.v1(), apiKey.v2());

                // fail if we include remote_indices
                var createException = expectThrows(Exception.class, () -> createOrGrantApiKey(randomRoleDescriptors(true)));
                assertThat(
                    createException.getMessage(),
                    anyOf(
                        containsString("failed to parse role [my_role]. unexpected field [remote_indices]"),
                        containsString("remote indices not supported for API keys")
                    )
                );

                RestClient client = client();
                if (isUpdateApiSupported(client)) {
                    var updateException = expectThrows(
                        Exception.class,
                        () -> updateOrBulkUpdateApiKey(client, apiKey.v1(), randomRoleDescriptors(true))
                    );

                    assertThat(
                        updateException.getMessage(),
                        anyOf(
                            containsString("failed to parse role [my_role]. unexpected field [remote_indices]"),
                            containsString("remote indices not supported for API keys")
                        )
                    );
                }
            }
            case MIXED -> {
                try {
                    this.createClientsByVersion();
                    // succeed when remote_indices are not provided
                    final boolean includeRoles = randomBoolean();
                    final String initialApiKeyRole = includeRoles ? randomRoleDescriptors(false) : "{}";
                    final Tuple<String, String> apiKey = createOrGrantApiKey(initialApiKeyRole);
                    updateOrBulkUpdateApiKey(apiKey.v1(), randomValueOtherThan(initialApiKeyRole, () -> randomRoleDescriptors(false)));
                    authenticateWithApiKey(apiKey.v1(), apiKey.v2());

                    // fail when remote_indices are provided:
                    // against old node
                    if (isUpdateApiSupported(oldVersionClient)) {
                        Exception e = expectThrows(
                            Exception.class,
                            () -> updateOrBulkUpdateApiKey(oldVersionClient, apiKey.v1(), randomRoleDescriptors(true))
                        );
                        assertThat(
                            e.getMessage(),
                            anyOf(
                                containsString("failed to parse role [my_role]. unexpected field [remote_indices]"),
                                containsString("remote indices not supported for API keys")
                            )
                        );
                    }
                    Exception e = expectThrows(Exception.class, () -> createOrGrantApiKey(oldVersionClient, randomRoleDescriptors(true)));
                    assertThat(
                        e.getMessage(),
                        anyOf(
                            containsString("failed to parse role [my_role]. unexpected field [remote_indices]"),
                            containsString("remote indices not supported for API keys")
                        )
                    );

                    // and against new node
                    e = expectThrows(Exception.class, () -> createOrGrantApiKey(newVersionClient, randomRoleDescriptors(true)));
                    assertThat(
                        e.getMessage(),
                        containsString(
                            "all nodes must have transport version [8080099] or higher to support remote indices privileges for API keys"
                        )
                    );
                    e = expectThrows(
                        Exception.class,
                        () -> updateOrBulkUpdateApiKey(newVersionClient, apiKey.v1(), randomRoleDescriptors(true))
                    );
                    assertThat(
                        e.getMessage(),
                        containsString(
                            "all nodes must have transport version [8080099] or higher to support remote indices privileges for API keys"
                        )
                    );
                } finally {
                    this.closeClientsByVersion();
                }
            }
            case UPGRADED -> {
                // succeed either way
                final boolean includeRoles = randomBoolean();
                final String initialApiKeyRole = includeRoles ? randomRoleDescriptors(false) : "{}";
                final Tuple<String, String> apiKey = createOrGrantApiKey(initialApiKeyRole);
                updateOrBulkUpdateApiKey(apiKey.v1(), randomValueOtherThan(initialApiKeyRole, () -> randomRoleDescriptors(false)));
                authenticateWithApiKey(apiKey.v1(), apiKey.v2());

                final String initialApiKeyRoleWithRemoteIndices = randomRoleDescriptors(true);
                final Tuple<String, String> apiKeyWithRemoteIndices = createOrGrantApiKey(initialApiKeyRoleWithRemoteIndices);
                updateOrBulkUpdateApiKey(
                    apiKeyWithRemoteIndices.v1(),
                    randomValueOtherThan(initialApiKeyRoleWithRemoteIndices, () -> randomRoleDescriptors(true))
                );
                authenticateWithApiKey(apiKeyWithRemoteIndices.v1(), apiKeyWithRemoteIndices.v2());
            }
        }
    }

    private Tuple<String, String> createOrGrantApiKey(String roles) throws IOException {
        return createOrGrantApiKey(client(), roles);
    }

    private Tuple<String, String> createOrGrantApiKey(RestClient client, String roles) throws IOException {
        final String name = "test-api-key-" + randomAlphaOfLengthBetween(3, 5);
        final Request createApiKeyRequest;
        String body = Strings.format("""
            {
                "name": "%s",
                "role_descriptors": %s
            }""", name, roles);
        // Grant API did not exist before 7.7.0
        final boolean grantApiKey = randomBoolean() && UPGRADE_FROM_VERSION.onOrAfter(Version.V_7_7_0);
        if (grantApiKey) {
            createApiKeyRequest = new Request("POST", "/_security/api_key/grant");
            createApiKeyRequest.setJsonEntity(org.elasticsearch.common.Strings.format("""
                    {
                        "grant_type" : "password",
                        "username"   : "%s",
                        "password"   : "%s",
                        "api_key"    :  %s
                    }
                """, "test_user", SecuritySettingsSourceField.TEST_PASSWORD, body));
        } else {
            createApiKeyRequest = new Request("POST", "_security/api_key");
            createApiKeyRequest.setJsonEntity(body);
        }

        final Response createApiKeyResponse;
        if (grantApiKey) {
            createApiKeyResponse = client.performRequest(createApiKeyRequest);
        } else {
            createApiKeyResponse = client.performRequest(createApiKeyRequest);
        }
        assertOK(createApiKeyResponse);
        final ObjectPath path = ObjectPath.createFromResponse(createApiKeyResponse);
        final String id = path.evaluate("id");
        final String key = path.evaluate("api_key");
        assertThat(id, notNullValue());
        assertThat(key, notNullValue());
        return Tuple.tuple(id, key);
    }

    private void updateOrBulkUpdateApiKey(String id, String roles) throws IOException {
        updateOrBulkUpdateApiKey(client(), id, roles);
    }

    private boolean isUpdateApiSupported(RestClient client) {
        return switch (CLUSTER_TYPE) {
            case OLD -> UPGRADE_FROM_VERSION.onOrAfter(Version.V_8_4_0); // Update API was introduced in 8.4.0.
            case MIXED -> UPGRADE_FROM_VERSION.onOrAfter(Version.V_8_4_0) || client == newVersionClient;
            case UPGRADED -> true;
        };
    }

    private boolean isBulkUpdateApiSupported(RestClient client) {
        return switch (CLUSTER_TYPE) {
            case OLD -> UPGRADE_FROM_VERSION.onOrAfter(Version.V_8_5_0); // Bulk update API was introduced in 8.5.0.
            case MIXED -> UPGRADE_FROM_VERSION.onOrAfter(Version.V_8_5_0) || client == newVersionClient;
            case UPGRADED -> true;
        };
    }

    private void updateOrBulkUpdateApiKey(RestClient client, String id, String roles) throws IOException {
        if (false == isUpdateApiSupported(client)) {
            return; // Update API is not supported.
        }
        final Request updateApiKeyRequest;
        final boolean bulkUpdate = randomBoolean() && isBulkUpdateApiSupported(client);
        if (bulkUpdate) {
            updateApiKeyRequest = new Request("POST", "_security/api_key/_bulk_update");
            updateApiKeyRequest.setJsonEntity(org.elasticsearch.common.Strings.format("""
                {
                    "ids": [ "%s" ],
                    "role_descriptors": %s
                }
                """, id, roles));
        } else {
            updateApiKeyRequest = new Request("PUT", "_security/api_key/" + id);
            updateApiKeyRequest.setJsonEntity(org.elasticsearch.common.Strings.format("""
                {
                    "role_descriptors": %s
                }
                """, roles));
        }

        final Response updateApiKeyResponse = client.performRequest(updateApiKeyRequest);
        assertOK(updateApiKeyResponse);

        if (bulkUpdate) {
            List<String> updated = ObjectPath.createFromResponse(updateApiKeyResponse).evaluate("updated");
            assertThat(updated.size(), equalTo(1));
            assertThat(updated.get(0), equalTo(id));
        } else {
            boolean updated = ObjectPath.createFromResponse(updateApiKeyResponse).evaluate("updated");
            assertThat(updated, equalTo(true));
        }
    }

    private Map<String, Object> authenticateWithApiKey(String id, String key) throws IOException {
        return authenticateWithApiKey(client(), id, key);
    }

    private Map<String, Object> authenticateWithApiKey(RestClient client, String id, String key) throws IOException {
        final Request request = new Request(HttpGet.METHOD_NAME, "/_security/_authenticate");
        request.setOptions(
            RequestOptions.DEFAULT.toBuilder().addHeader("Authorization", getApiKeyAuthorizationHeaderValue(id, key)).build()
        );
        final Response response = client.performRequest(request);
        assertOK(response);
        ObjectPath path = ObjectPath.createFromResponse(response);
        final String authenticationTypeString = path.evaluate(User.Fields.AUTHENTICATION_TYPE.getPreferredName());
        final Authentication.AuthenticationType authenticationType = Authentication.AuthenticationType.valueOf(
            authenticationTypeString.toUpperCase(Locale.ROOT)
        );
        assertThat(authenticationType, is(Authentication.AuthenticationType.API_KEY));
        return responseAsMap(response);
    }

    private String getApiKeyAuthorizationHeaderValue(String id, String key) {
        return "ApiKey " + Base64.getEncoder().encodeToString((id + ":" + key).getBytes(StandardCharsets.UTF_8));
    }

    private static String randomRoleDescriptors(boolean includeRemoteIndices) {
        try {
            return XContentTestUtils.convertToXContent(Map.of("my_role", randomRoleDescriptor(includeRemoteIndices)), XContentType.JSON)
                .utf8ToString();
        } catch (IOException e) {
            throw new UncheckedIOException(e);
        }
    }

    private void createClientsByVersion() throws IOException {
        Map<Version, RestClient> clientsByVersion = getRestClientByVersion();
        if (clientsByVersion.size() == 2) {
            for (Map.Entry<Version, RestClient> client : clientsByVersion.entrySet()) {
                if (client.getKey().before(API_KEY_SUPPORT_REMOTE_INDICES_VERSION)) {
                    oldVersionClient = client.getValue();
                } else {
                    newVersionClient = client.getValue();
                }
            }
            assertThat(oldVersionClient, notNullValue());
            assertThat(newVersionClient, notNullValue());
        } else {
            fail("expected 2 versions during rolling upgrade but got: " + clientsByVersion.size());
        }
    }

    private void closeClientsByVersion() throws IOException {
        if (oldVersionClient != null) {
            oldVersionClient.close();
            oldVersionClient = null;
        }
        if (newVersionClient != null) {
            newVersionClient.close();
            newVersionClient = null;
        }
    }

    @SuppressWarnings("unchecked")
    private Map<Version, RestClient> getRestClientByVersion() throws IOException {
        Response response = client().performRequest(new Request("GET", "_nodes"));
        assertOK(response);
        ObjectPath objectPath = ObjectPath.createFromResponse(response);
        Map<String, Object> nodesAsMap = objectPath.evaluate("nodes");
        Map<Version, List<HttpHost>> hostsByVersion = new HashMap<>();
        for (Map.Entry<String, Object> entry : nodesAsMap.entrySet()) {
            Map<String, Object> nodeDetails = (Map<String, Object>) entry.getValue();
            Version version = Version.fromString((String) nodeDetails.get("version"));
            Map<String, Object> httpInfo = (Map<String, Object>) nodeDetails.get("http");
            hostsByVersion.computeIfAbsent(version, k -> new ArrayList<>()).add(HttpHost.create((String) httpInfo.get("publish_address")));
        }
        Map<Version, RestClient> clientsByVersion = new HashMap<>();
        for (Map.Entry<Version, List<HttpHost>> entry : hostsByVersion.entrySet()) {
            clientsByVersion.put(entry.getKey(), buildClient(restClientSettings(), entry.getValue().toArray(new HttpHost[0])));
        }
        return clientsByVersion;
    }

    private static RoleDescriptor randomRoleDescriptor(boolean includeRemoteIndices) {
        final Set<String> excludedPrivileges = Set.of("cross_cluster_replication", "cross_cluster_replication_internal");
        return new RoleDescriptor(
            randomAlphaOfLengthBetween(3, 90),
            randomSubsetOf(Set.of("all", "monitor", "none")).toArray(String[]::new),
            RoleDescriptorTests.randomIndicesPrivileges(0, 3, excludedPrivileges),
            RoleDescriptorTests.randomApplicationPrivileges(),
            null,
            generateRandomStringArray(5, randomIntBetween(2, 8), false, true),
            RoleDescriptorTests.randomRoleDescriptorMetadata(false),
            Map.of(),
<<<<<<< HEAD
            includeRemoteIndices ? RoleDescriptorTests.randomRemoteIndicesPrivileges(1, 3) : null,
            null
=======
            includeRemoteIndices ? RoleDescriptorTests.randomRemoteIndicesPrivileges(1, 3, excludedPrivileges) : null
>>>>>>> 5a148d3d
        );
    }
}<|MERGE_RESOLUTION|>--- conflicted
+++ resolved
@@ -356,12 +356,8 @@
             generateRandomStringArray(5, randomIntBetween(2, 8), false, true),
             RoleDescriptorTests.randomRoleDescriptorMetadata(false),
             Map.of(),
-<<<<<<< HEAD
-            includeRemoteIndices ? RoleDescriptorTests.randomRemoteIndicesPrivileges(1, 3) : null,
+            includeRemoteIndices ? RoleDescriptorTests.randomRemoteIndicesPrivileges(1, 3, excludedPrivileges) : null,
             null
-=======
-            includeRemoteIndices ? RoleDescriptorTests.randomRemoteIndicesPrivileges(1, 3, excludedPrivileges) : null
->>>>>>> 5a148d3d
         );
     }
 }