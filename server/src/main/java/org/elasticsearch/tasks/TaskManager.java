--- conflicted
+++ resolved
@@ -739,12 +739,11 @@
         }
     }
 
-<<<<<<< HEAD
+    public List<String> getTaskHeaders() {
+        return taskHeaders;
+    }
+
     public TaskTracer getTaskTracer() {
         return taskTracer;
-=======
-    public List<String> getTaskHeaders() {
-        return taskHeaders;
->>>>>>> 182281f8
     }
 }